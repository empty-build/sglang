--- conflicted
+++ resolved
@@ -4,13 +4,10 @@
 import torch
 from torch.nn import Module
 
-<<<<<<< HEAD
 import torch._dynamo
 torch._dynamo.config.suppress_errors = True
 
-=======
 _enable_jit_deepgemm = False
->>>>>>> 9e935135
 try:
     from deep_gemm import (
         get_col_major_tma_aligned_tensor,
