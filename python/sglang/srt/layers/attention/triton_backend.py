from __future__ import annotations

import inspect
from dataclasses import dataclass
from typing import TYPE_CHECKING, Optional, Union

import torch
import triton
import triton.language as tl

from sglang.srt.layers.attention.base_attn_backend import AttentionBackend
from sglang.srt.layers.attention.utils import create_flashinfer_kv_indices_triton
from sglang.srt.layers.dp_attention import get_attention_tp_rank, get_attention_tp_size
from sglang.srt.layers.radix_attention import AttentionType
from sglang.srt.model_executor.forward_batch_info import ForwardBatch, ForwardMode
from sglang.srt.utils import get_bool_env_var, get_device_core_count

if TYPE_CHECKING:
    from sglang.srt.layers.radix_attention import RadixAttention
    from sglang.srt.model_executor.model_runner import ModelRunner
    from sglang.srt.speculative.eagle_utils import EagleDraftInput, EagleVerifyInput

import logging

logger = logging.getLogger(__name__)


@triton.jit
def get_num_kv_splits_triton(
    num_kv_splits_ptr,
    seq_lens_ptr,
    num_seq,
    num_group,
    num_head,
    num_kv_head,
    max_kv_splits,
    device_core_count,
    MAX_NUM_SEQ: tl.constexpr,
):
    # TODO: this method is tunable, we need more online serving data to tune it
    offs_seq = tl.arange(0, MAX_NUM_SEQ)
    mask_seq = offs_seq < num_seq

    seq_lens = tl.load(seq_lens_ptr + offs_seq, mask=mask_seq, other=0)
    max_seq_len = tl.max(seq_lens)
    seq_lens = tl.load(seq_lens_ptr + offs_seq, mask=mask_seq, other=max_seq_len)
    min_seq_len = tl.min(seq_lens)
    if max_seq_len * 8 < min_seq_len * 10:
        min_seq_len = max_seq_len
    max_kv_splits_1 = tl.minimum(tl.cdiv(max_seq_len, min_seq_len), max_kv_splits)
    kv_chunk_size_1 = tl.cdiv(max_seq_len, max_kv_splits_1)

    # NOTE: this is a hack to let num_kv_split grows up with seqlen gradually
    ext_seq_len = tl.cast(max_seq_len, tl.float32) / 64.0
    ext_device_core_count = tl.cast(
        device_core_count * tl.maximum(tl.log2(ext_seq_len), 1.0), tl.int32
    )
    block_h, num_kv_group = 16, num_head // num_kv_head
    if num_kv_group == 1:
        token_grid = num_seq * num_group * num_head
    else:
        # from triton_ops/decode_attention.py:_decode_grouped_att_m_fwd
        block_h = tl.minimum(block_h, num_kv_group)
        token_grid = num_seq * num_group * tl.cdiv(num_head, block_h)
    max_kv_splits_2 = tl.minimum(
        tl.cdiv(ext_device_core_count, token_grid), max_kv_splits
    )
    kv_chunk_size_2 = tl.cdiv(max_seq_len, max_kv_splits_2)

    num_kv_splits = tl.maximum(
        tl.cdiv(seq_lens, kv_chunk_size_1), tl.cdiv(seq_lens, kv_chunk_size_2)
    )

    offs_token = offs_seq * num_group
    mask_token = offs_token < num_seq * num_group
    for i in range(0, num_group):
        tl.store(num_kv_splits_ptr + i + offs_token, num_kv_splits, mask=mask_token)


def update_sliding_window_buffer(
    window_kv_indptr,
    req_to_token,
    sliding_window_size,
    seq_lens,
    req_pool_indices,
    bs,
    device,
):
    window_kv_lens = torch.minimum(
        seq_lens,
        torch.tensor(sliding_window_size + 1),
    )
    window_kv_indptr[1 : bs + 1] = torch.cumsum(window_kv_lens, dim=0)
    window_kv_indptr = window_kv_indptr[: bs + 1]
    window_kv_indices = torch.empty(
        window_kv_indptr[-1], dtype=torch.int32, device=device
    )
    window_kv_start_idx = seq_lens - window_kv_lens
    create_flashinfer_kv_indices_triton[(bs,)](
        req_to_token,
        req_pool_indices,
        window_kv_lens,
        window_kv_indptr,
        window_kv_start_idx,
        window_kv_indices,
        req_to_token.stride(0),
    )
    return window_kv_indptr, window_kv_indices, window_kv_lens


def update_sliding_window_buffer_cuda_graph(
    window_kv_indptr,
    window_kv_indices,
    req_to_token,
    sliding_window_size,
    seq_lens,
    req_pool_indices,
    bs,
):
    window_kv_lens = torch.minimum(
        seq_lens,
        torch.tensor(sliding_window_size + 1),
    )
    window_kv_indptr[1 : bs + 1] = torch.cumsum(window_kv_lens, dim=0)
    window_kv_indptr = window_kv_indptr[: bs + 1]
    window_kv_start_idx = seq_lens - window_kv_lens
    create_flashinfer_kv_indices_triton[(bs,)](
        req_to_token,
        req_pool_indices,
        window_kv_lens,
        window_kv_indptr,
        window_kv_start_idx,
        window_kv_indices,
        req_to_token.stride(0),
    )
    return window_kv_indptr, window_kv_lens


@dataclass
class ForwardMetadata:
    attn_logits: torch.Tensor
    attn_lse: torch.Tensor
    max_extend_len: int
    num_kv_splits: torch.Tensor
    kv_indptr: torch.Tensor
    kv_indices: torch.Tensor
    qo_indptr: torch.Tensor
    custom_mask: torch.Tensor
    mask_indptr: torch.Tensor
    # Sliding window
    window_kv_indptr: torch.Tensor
    window_kv_indices: torch.Tensor
    window_num_kv_splits: torch.Tensor


class TritonAttnBackend(AttentionBackend):
    def __init__(
        self,
        model_runner: ModelRunner,
        skip_prefill: bool = False,
        kv_indptr_buf: Optional[torch.Tensor] = None,
    ):
        # Lazy import to avoid the initialization of cuda context
        from sglang.srt.layers.attention.triton_ops.decode_attention import (
            decode_attention_fwd,
        )
        from sglang.srt.layers.attention.triton_ops.extend_attention import (
            extend_attention_fwd,
        )

        super().__init__()

        self.decode_attention_fwd = decode_attention_fwd
        self.extend_attention_fwd = extend_attention_fwd

        self.skip_prefill = skip_prefill

        max_bs = model_runner.req_to_token_pool.size

        assert not (
            model_runner.sliding_window_size is not None
            and model_runner.model_config.is_encoder_decoder
        ), "Sliding window and cross attention are not supported together"
        self.sliding_window_size = model_runner.sliding_window_size

        # TODO(Jianan Ji): Make sure it behaves as expected when kv_indptr_buf is provided and sliding window is enabled
        if kv_indptr_buf is None:
            self.kv_indptr = torch.zeros(
                (max_bs + 1,), dtype=torch.int32, device=model_runner.device
            )
        else:
            self.kv_indptr = kv_indptr_buf

        # If sliding window is enabled, we might need two sets of buffers
        # because of interleaved attention types (e.g. for Gemma3)
        self.window_kv_indptr = None
        if self.sliding_window_size is not None and self.sliding_window_size > 0:
            if kv_indptr_buf is None:
                self.window_kv_indptr = torch.zeros(
                    (max_bs + 1,), dtype=torch.int32, device=model_runner.device
                )
            else:
                # When provided a buffer, create a clone for the second buffer
                self.window_kv_indptr = torch.zeros_like(kv_indptr_buf)

        self.req_to_token = model_runner.req_to_token_pool.req_to_token

        if not self.skip_prefill:
            self.qo_indptr = torch.zeros(
                (max_bs + 1,), dtype=torch.int32, device=model_runner.device
            )

            self.mask_indptr = torch.zeros(
                (max_bs + 1,), dtype=torch.int64, device=model_runner.device
            )

        self.num_draft_tokens = model_runner.server_args.speculative_num_draft_tokens
        self.speculative_num_steps = model_runner.server_args.speculative_num_steps

        self.num_head = (
            model_runner.model_config.num_attention_heads // get_attention_tp_size()
        )
        self.num_kv_head = model_runner.model_config.get_num_kv_heads(
            get_attention_tp_size()
        )

        self.static_kv_splits = get_bool_env_var(
            "SGLANG_TRITON_DECODE_ATTN_STATIC_KV_SPLITS", "false"
        )
        self.max_kv_splits = model_runner.server_args.triton_attention_num_kv_splits
        self.v_head_dim = model_runner.token_to_kv_pool.get_value_buffer(0).shape[-1]

        self.forward_metadata: ForwardMetadata = None

        self.max_context_len = model_runner.model_config.context_len

        self.device = model_runner.device
        self.device_core_count = get_device_core_count(model_runner.gpu_id)

    def get_num_kv_splits(
        self,
        num_kv_splits: torch.Tensor,
        seq_lens: torch.Tensor,
    ):
        num_token, num_seq = num_kv_splits.shape[0], seq_lens.shape[0]
        # NOTE(alcanderian): Considering speculative_decodeing,
        # num_kv_splits.shape[0] will be topk * real_num_token.
        # And the real_num_token is num_seq in decoding phase.
        num_group = num_token // num_seq

        assert (
            num_group * num_seq == num_token
        ), f"num_seq({num_seq}), num_token({num_token}), something goes wrong!"

        if self.static_kv_splits or self.device_core_count <= 0:
            num_kv_splits.fill_(self.max_kv_splits)
            return

        if num_seq < 256:
            SCHEDULE_SEQ = 256
        else:
            SCHEDULE_SEQ = triton.next_power_of_2(num_seq)

        get_num_kv_splits_triton[(1,)](
            num_kv_splits,
            seq_lens,
            num_seq,
            num_group,
            self.num_head,
            self.num_kv_head,
            self.max_kv_splits,
            self.device_core_count,
            MAX_NUM_SEQ=SCHEDULE_SEQ,
        )

    def init_forward_metadata(self, forward_batch: ForwardBatch):
        """Init auxiliary variables for triton attention backend."""

        bs = forward_batch.batch_size
        kv_indptr = self.kv_indptr
        window_kv_indptr = self.window_kv_indptr
        window_kv_indices = None
        window_num_kv_splits = None
        spec_info = forward_batch.spec_info

        if forward_batch.forward_mode.is_decode_or_idle():
            if spec_info is None:
                kv_indptr[1 : bs + 1] = torch.cumsum(forward_batch.seq_lens, dim=0)
                kv_indptr = kv_indptr[: bs + 1]
                kv_indices = torch.empty(
                    forward_batch.seq_lens_sum, dtype=torch.int32, device=self.device
                )
                create_flashinfer_kv_indices_triton[(bs,)](
                    self.req_to_token,
                    forward_batch.req_pool_indices,
                    forward_batch.seq_lens,
                    kv_indptr,
                    None,
                    kv_indices,
                    self.req_to_token.stride(0),
                )
                # Sliding window
                if (
                    self.sliding_window_size is not None
                    and self.sliding_window_size > 0
                ):
                    window_kv_indptr, window_kv_indices, window_kv_lens = (
                        update_sliding_window_buffer(
                            self.window_kv_indptr,
                            self.req_to_token,
                            self.sliding_window_size,
                            forward_batch.seq_lens,
                            forward_batch.req_pool_indices,
                            bs,
                            self.device,
                        )
                    )
                    window_num_kv_splits = torch.empty(
                        (bs,), dtype=torch.int32, device=self.device
                    )
                    self.get_num_kv_splits(window_num_kv_splits, window_kv_lens)
            else:
                kv_indptr, kv_indices = spec_info.kv_indptr, spec_info.kv_indices
                bs = kv_indptr.shape[0] - 1

            attn_logits = torch.empty(
                (bs, self.num_head, self.max_kv_splits, self.v_head_dim),
                dtype=torch.float32,
                device=self.device,
            )
            attn_lse = torch.empty(
                (bs, self.num_head, self.max_kv_splits),
                dtype=torch.float32,
                device=self.device,
            )
            num_kv_splits = torch.empty((bs,), dtype=torch.int32, device=self.device)
            self.get_num_kv_splits(num_kv_splits, forward_batch.seq_lens)

            qo_indptr = None
            custom_mask = None
            mask_indptr = None
            max_extend_len = None
        elif forward_batch.forward_mode.is_target_verify():
            # TODO: Support sliding window in spec inference
            bs = len(forward_batch.req_pool_indices)
            qo_indptr = torch.arange(
                0,
                (1 + bs) * self.num_draft_tokens,
                step=self.num_draft_tokens,
                dtype=torch.int32,
                device=self.device,
            )
            # Different with flashinfer kv_indptr and kv_indices construction
            kv_indptr[1 : bs + 1] = torch.cumsum(forward_batch.seq_lens, dim=0)
            kv_indptr = kv_indptr[: bs + 1]
            kv_indices = torch.empty(
                kv_indptr[-1], dtype=torch.int32, device=self.device
            )
            create_flashinfer_kv_indices_triton[(bs,)](
                self.req_to_token,
                forward_batch.req_pool_indices,
                forward_batch.seq_lens,
                kv_indptr,
                None,
                kv_indices,
                self.req_to_token.stride(0),
            )

            custom_mask = spec_info.custom_mask
            seq_mask_len = self.num_draft_tokens * (
                forward_batch.seq_lens + self.num_draft_tokens
            )
            mask_indptr = self.mask_indptr
            mask_indptr[1 : bs + 1] = torch.cumsum(seq_mask_len[:bs], dim=0)
            mask_indptr = mask_indptr[: bs + 1]
            max_extend_len = self.num_draft_tokens
            num_kv_splits = None
            attn_logits = None
            attn_lse = None

        elif forward_batch.forward_mode.is_draft_extend():
            kv_indices, kv_indptr, qo_indptr, custom_mask = (
                spec_info.generate_attn_arg_prefill(
                    forward_batch.req_pool_indices,
                    forward_batch.seq_lens,
                    None,
                    self.req_to_token,
                )
            )
            mask_indptr = None
            # TODO(FIXME): This will trigger an invalid Eagle tree when using
            # `max(spec_info.accept_length_cpu)`.
            # It might have been forgotten to update somewhere.
            max_extend_len = torch.max(spec_info.accept_length).item()
            num_kv_splits = None
            attn_logits = None
            attn_lse = None
        else:
            kv_indptr[1 : bs + 1] = torch.cumsum(
                forward_batch.extend_prefix_lens, dim=0
            )
            kv_indptr = kv_indptr[: bs + 1]
            kv_indices = torch.empty(
                forward_batch.extend_prefix_lens.sum().item(),
                dtype=torch.int32,
                device=self.device,
            )
            create_flashinfer_kv_indices_triton[(bs,)](
                self.req_to_token,
                forward_batch.req_pool_indices,
                forward_batch.extend_prefix_lens,
                kv_indptr,
                None,
                kv_indices,
                self.req_to_token.stride(0),
            )
            # Sliding window
            if self.sliding_window_size is not None and self.sliding_window_size > 0:
                window_kv_indptr, window_kv_indices, _ = update_sliding_window_buffer(
                    self.window_kv_indptr,
                    self.req_to_token,
                    self.sliding_window_size,
                    forward_batch.extend_prefix_lens,
                    forward_batch.req_pool_indices,
                    bs,
                    self.device,
                )

            qo_indptr = self.qo_indptr
            qo_indptr[1 : bs + 1] = torch.cumsum(forward_batch.extend_seq_lens, dim=0)
            qo_indptr = qo_indptr[: bs + 1]
            custom_mask = None
            mask_indptr = None
            attn_logits = None
            attn_lse = None
            max_extend_len = torch.max(forward_batch.extend_seq_lens).item()
            num_kv_splits = None

        self.forward_metadata = ForwardMetadata(
            attn_logits,
            attn_lse,
            max_extend_len,
            num_kv_splits,
            kv_indptr,
            kv_indices,
            qo_indptr,
            custom_mask,
            mask_indptr,
            window_kv_indptr,
            window_kv_indices,
            window_num_kv_splits,
        )

    def init_cuda_graph_state(
        self,
        max_bs: int,
        num_tokens_per_bs: int = 1,
        kv_indices_buf: Optional[torch.Tensor] = None,
    ):
        max_num_tokens = max_bs * num_tokens_per_bs
        self.cuda_graph_attn_logits = torch.zeros(
            (max_num_tokens, self.num_head, self.max_kv_splits, self.v_head_dim),
            dtype=torch.float32,
            device=self.device,
        )
        self.cuda_graph_attn_lse = torch.zeros(
            (max_num_tokens, self.num_head, self.max_kv_splits),
            dtype=torch.float32,
            device=self.device,
        )
        self.cuda_graph_num_kv_splits = torch.full(
            (max_bs,), self.max_kv_splits, dtype=torch.int32, device=self.device
        )
        if kv_indices_buf is None:
            self.cuda_graph_kv_indices = torch.zeros(
                (max_bs * self.max_context_len),
                dtype=torch.int32,
                device=self.device,
            )
        else:
            self.cuda_graph_kv_indices = kv_indices_buf

        if not self.skip_prefill:
            self.cuda_graph_custom_mask = torch.zeros(
                (max_num_tokens * self.max_context_len),
                dtype=torch.uint8,
                device=self.device,
            )

        if self.sliding_window_size is not None and self.sliding_window_size > 0:
            if kv_indices_buf is None:
                self.cuda_graph_window_kv_indices = torch.zeros(
                    (max_bs * self.sliding_window_size),
                    dtype=torch.int32,
                    device=self.device,
                )
            else:
                self.cuda_graph_window_kv_indices = torch.zeros_like(kv_indices_buf)

            self.cuda_graph_window_num_kv_splits = torch.full(
                (max_bs,), self.max_kv_splits, dtype=torch.int32, device=self.device
            )

    def init_forward_metadata_capture_cuda_graph(
        self,
        bs: int,
        num_tokens: int,
        req_pool_indices: torch.Tensor,
        seq_lens: torch.Tensor,
        encoder_lens: Optional[torch.Tensor],
        forward_mode: ForwardMode,
        spec_info: Optional[Union[EagleDraftInput, EagleVerifyInput]],
    ):
        assert encoder_lens is None, "Not supported"
        window_kv_indptr = self.window_kv_indptr
        window_kv_indices = None
        window_num_kv_splits = None

        if forward_mode.is_decode_or_idle():
            if spec_info is None:
                kv_indptr = self.kv_indptr
                kv_indptr[1 : bs + 1] = torch.cumsum(seq_lens, dim=0)
                kv_indptr = kv_indptr[: bs + 1]
                kv_indices = self.cuda_graph_kv_indices
                create_flashinfer_kv_indices_triton[(bs,)](
                    self.req_to_token,
                    req_pool_indices,
                    seq_lens,
                    kv_indptr,
                    None,
                    kv_indices,
                    self.req_to_token.stride(0),
                )
                if (
                    self.sliding_window_size is not None
                    and self.sliding_window_size > 0
                ):
                    window_kv_indices = self.cuda_graph_window_kv_indices
                    window_num_kv_splits = self.cuda_graph_window_num_kv_splits
                    window_kv_indptr, _ = update_sliding_window_buffer_cuda_graph(
                        self.window_kv_indptr,
                        window_kv_indices,
                        self.req_to_token,
                        self.sliding_window_size,
                        seq_lens[:bs],
                        req_pool_indices,
                        bs,
                    )
            else:
                kv_indptr, kv_indices = spec_info.kv_indptr, spec_info.kv_indices

            attn_logits = self.cuda_graph_attn_logits
            attn_lse = self.cuda_graph_attn_lse
            max_extend_len = None
            num_kv_splits = self.cuda_graph_num_kv_splits
            qo_indptr = None
            custom_mask = None
            mask_indptr = None
        elif forward_mode.is_target_verify():
            qo_indptr = self.qo_indptr[: bs + 1]
            qo_indptr[: bs + 1] = torch.arange(
                0,
                (1 + bs) * self.num_draft_tokens,
                step=self.num_draft_tokens,
                dtype=torch.int32,
                device=self.device,
            )
            kv_indptr = self.kv_indptr[: bs + 1]
            kv_indptr[1 : bs + 1] = torch.cumsum(seq_lens, dim=0)
            kv_indices = self.cuda_graph_kv_indices
            create_flashinfer_kv_indices_triton[(bs,)](
                self.req_to_token,
                req_pool_indices,
                seq_lens,
                kv_indptr,
                None,
                kv_indices,
                self.req_to_token.stride(0),
            )

            custom_mask = self.cuda_graph_custom_mask
            custom_mask[: spec_info.custom_mask.shape[0]] = spec_info.custom_mask
            seq_mask_len = self.num_draft_tokens * (seq_lens + self.num_draft_tokens)
            mask_indptr = self.mask_indptr[: bs + 1]
            mask_indptr[1 : bs + 1] = torch.cumsum(seq_mask_len, dim=0)
            max_extend_len = self.num_draft_tokens
            num_kv_splits = None
            attn_logits = None
            attn_lse = None
<<<<<<< HEAD

=======
        elif forward_mode.is_draft_extend():
            num_tokens_per_bs = self.speculative_num_steps + 1
            qo_indptr = self.qo_indptr[: bs + 1]
            qo_indptr[: bs + 1] = torch.arange(
                0,
                bs * num_tokens_per_bs + 1,
                step=num_tokens_per_bs,
                dtype=torch.int32,
                device=self.device,
            )
            kv_indptr = self.kv_indptr[: bs + 1]
            kv_indptr[1 : bs + 1] = torch.cumsum(seq_lens, dim=0)
            kv_indices = self.cuda_graph_kv_indices
            create_flashinfer_kv_indices_triton[(bs,)](
                self.req_to_token,
                req_pool_indices,
                seq_lens,
                kv_indptr,
                None,
                kv_indices,
                self.req_to_token.stride(0),
            )
            custom_mask = None
            mask_indptr = None
            max_extend_len = num_tokens_per_bs
            num_kv_splits = None
            attn_logits = None
            attn_lse = None
>>>>>>> 86f06b6e
        else:
            raise ValueError(
                f"Invalid forward mode: {forward_mode=} for CUDA Graph capture."
            )

        self.forward_metadata = ForwardMetadata(
            attn_logits,
            attn_lse,
            max_extend_len,
            num_kv_splits,
            kv_indptr,
            kv_indices,
            qo_indptr,
            custom_mask,
            mask_indptr,
            window_kv_indptr,
            window_kv_indices,
            window_num_kv_splits,
        )

    def init_forward_metadata_replay_cuda_graph(
        self,
        bs: int,
        req_pool_indices: torch.Tensor,
        seq_lens: torch.Tensor,
        seq_lens_sum: int,
        encoder_lens: Optional[torch.Tensor],
        forward_mode: ForwardMode,
        spec_info: Optional[Union[EagleDraftInput, EagleVerifyInput]],
        seq_lens_cpu: Optional[torch.Tensor],
    ):
        # NOTE: encoder_lens expected to be zeros or None
        if forward_mode.is_decode_or_idle():
            # Update kv_indptr, kv_indices
            kv_indptr = self.kv_indptr
            kv_indices = self.cuda_graph_kv_indices
            num_kv_splits = self.cuda_graph_num_kv_splits
            if spec_info is None:
                kv_indptr[1 : bs + 1] = torch.cumsum(seq_lens[:bs], dim=0)
                kv_indptr = kv_indptr[: bs + 1]
                create_flashinfer_kv_indices_triton[(bs,)](
                    self.req_to_token,
                    req_pool_indices[:bs],
                    seq_lens[:bs],
                    kv_indptr,
                    None,
                    kv_indices,
                    self.req_to_token.stride(0),
                )
                num_token = bs
                if (
                    self.sliding_window_size is not None
                    and self.sliding_window_size > 0
                ):
                    window_num_kv_splits = self.cuda_graph_window_num_kv_splits
                    window_kv_indices = self.cuda_graph_window_kv_indices
                    _, window_kv_lens = update_sliding_window_buffer_cuda_graph(
                        self.window_kv_indptr,
                        window_kv_indices,
                        self.req_to_token,
                        self.sliding_window_size,
                        seq_lens[:bs],
                        req_pool_indices[:bs],
                        bs,
                    )
                    self.get_num_kv_splits(
                        window_num_kv_splits[:num_token], window_kv_lens[:bs]
                    )

            else:
                kv_indptr[: spec_info.kv_indptr.shape[0]] = spec_info.kv_indptr
                kv_indices[: spec_info.kv_indices.shape[0]] = spec_info.kv_indices
                num_token = spec_info.kv_indptr.shape[0] - 1
            self.get_num_kv_splits(num_kv_splits[:num_token], seq_lens[:bs])

        elif forward_mode.is_target_verify():
            # Update qo_indptr, kv_indptr, kv_indices, custom_mask, mask_indptr
            bs = len(req_pool_indices)
            qo_indptr = self.qo_indptr[: bs + 1]
            qo_indptr[: bs + 1] = torch.arange(
                0,
                (1 + bs) * self.num_draft_tokens,
                step=self.num_draft_tokens,
                dtype=torch.int32,
                device=self.device,
            )
            kv_indptr = self.kv_indptr[: bs + 1]
            kv_indptr[1 : bs + 1] = torch.cumsum(seq_lens, dim=0)
            kv_indices = self.cuda_graph_kv_indices
            create_flashinfer_kv_indices_triton[(bs,)](
                self.req_to_token,
                req_pool_indices,
                seq_lens,
                kv_indptr,
                None,
                kv_indices,
                self.req_to_token.stride(0),
            )
            custom_mask = self.cuda_graph_custom_mask
            custom_mask[: spec_info.custom_mask.shape[0]] = spec_info.custom_mask
            seq_mask_len = self.num_draft_tokens * (seq_lens + self.num_draft_tokens)
            mask_indptr = self.mask_indptr[: bs + 1]
            mask_indptr[1 : bs + 1] = torch.cumsum(seq_mask_len, dim=0)
        elif forward_mode.is_draft_extend():
            seq_lens = seq_lens[:bs]
            accept_lens = spec_info.accept_length[:bs]
            qo_indptr = self.qo_indptr[: bs + 1]
            qo_indptr[1 : bs + 1] = torch.cumsum(accept_lens, dim=0)
            kv_indptr = self.kv_indptr[: bs + 1]
            kv_indptr[1 : bs + 1] = torch.cumsum(seq_lens, dim=0)
            kv_indices = self.cuda_graph_kv_indices
            create_flashinfer_kv_indices_triton[(bs,)](
                self.req_to_token,
                req_pool_indices,
                seq_lens,
                kv_indptr,
                None,
                kv_indices,
                self.req_to_token.stride(0),
            )
        else:
            raise ValueError(
                f"Invalid forward mode: {forward_mode=} for CUDA Graph replay."
            )

    def get_cuda_graph_seq_len_fill_value(self):
        return 1

    def forward_extend(
        self,
        q: torch.Tensor,
        k: torch.Tensor,
        v: torch.Tensor,
        layer: RadixAttention,
        forward_batch: ForwardBatch,
        save_kv_cache=True,
    ):
        # TODO: reuse the buffer across layers
        if layer.qk_head_dim != layer.v_head_dim:
            o = q.new_empty((q.shape[0], layer.tp_q_head_num * layer.v_head_dim))
        else:
            o = torch.empty_like(q)

        if save_kv_cache:
            forward_batch.token_to_kv_pool.set_kv_buffer(
                layer, forward_batch.out_cache_loc, k, v
            )

        causal = True
        if layer.attn_type == AttentionType.ENCODER_ONLY:
            causal = False

        if layer.sliding_window_size is not None and layer.sliding_window_size > -1:
            sliding_window_size = (
                layer.sliding_window_size
            )  # Needed for sliding window mask
            kv_indptr = self.forward_metadata.window_kv_indptr
            kv_indices = self.forward_metadata.window_kv_indices
        else:
            sliding_window_size = -1
            kv_indptr = self.forward_metadata.kv_indptr
            kv_indices = self.forward_metadata.kv_indices

        self.extend_attention_fwd(
            q.view(-1, layer.tp_q_head_num, layer.qk_head_dim),
            k.contiguous(),
            v.contiguous(),
            o.view(-1, layer.tp_q_head_num, layer.v_head_dim),
            forward_batch.token_to_kv_pool.get_key_buffer(layer.layer_id),
            forward_batch.token_to_kv_pool.get_value_buffer(layer.layer_id),
            self.forward_metadata.qo_indptr,
            kv_indptr,
            kv_indices,
            self.forward_metadata.custom_mask,
            causal,
            self.forward_metadata.mask_indptr,
            self.forward_metadata.max_extend_len,
            layer.scaling,
            layer.logit_cap,
            sliding_window_size,
        )
        return o

    def forward_decode(
        self,
        q: torch.Tensor,
        k: torch.Tensor,
        v: torch.Tensor,
        layer: RadixAttention,
        forward_batch: ForwardBatch,
        save_kv_cache=True,
    ):
        # During torch.compile, there is a bug in rotary_emb that causes the
        # output value to have a 3D tensor shape. This reshapes the output correctly.
        q = q.reshape(-1, layer.tp_q_head_num * layer.qk_head_dim)

        # TODO: reuse the buffer across layers
        if layer.qk_head_dim != layer.v_head_dim:
            o = q.new_empty((q.shape[0], layer.tp_q_head_num * layer.v_head_dim))
        else:
            o = torch.empty_like(q)

        if save_kv_cache:
            forward_batch.token_to_kv_pool.set_kv_buffer(
                layer, forward_batch.out_cache_loc, k, v
            )

        if layer.sliding_window_size is not None and layer.sliding_window_size > -1:
            kv_indptr = self.forward_metadata.window_kv_indptr
            kv_indices = self.forward_metadata.window_kv_indices
        else:
            kv_indptr = self.forward_metadata.kv_indptr
            kv_indices = self.forward_metadata.kv_indices

        self.decode_attention_fwd(
            q.view(-1, layer.tp_q_head_num, layer.qk_head_dim),
            forward_batch.token_to_kv_pool.get_key_buffer(layer.layer_id),
            forward_batch.token_to_kv_pool.get_value_buffer(layer.layer_id),
            o.view(-1, layer.tp_q_head_num, layer.v_head_dim),
            kv_indptr,
            kv_indices,
            self.forward_metadata.attn_logits,
            self.forward_metadata.attn_lse,
            self.forward_metadata.num_kv_splits,
            self.max_kv_splits,
            layer.scaling,
            layer.logit_cap,
        )
        return o


class TritonMultiStepDraftBackend:
    """
    Wrap multiple triton attention backends as one for multiple consecutive
    draft decoding steps.
    """

    def __init__(
        self,
        model_runner: ModelRunner,
        topk: int,
        speculative_num_steps: int,
    ):
        from sglang.srt.speculative.eagle_utils import generate_draft_decode_kv_indices

        self.topk = topk
        self.speculative_num_steps = speculative_num_steps
        self.generate_draft_decode_kv_indices = generate_draft_decode_kv_indices
        max_bs = model_runner.req_to_token_pool.size * self.topk
        self.kv_indptr = torch.zeros(
            (
                self.speculative_num_steps,
                max_bs + 1,
            ),
            dtype=torch.int32,
            device=model_runner.device,
        )
        self.attn_backends = []
        for i in range(self.speculative_num_steps):
            self.attn_backends.append(
                TritonAttnBackend(
                    model_runner,
                    skip_prefill=True,
                    kv_indptr_buf=self.kv_indptr[i],
                )
            )
        self.max_context_len = self.attn_backends[0].max_context_len
        self.num_head = (
            model_runner.model_config.num_attention_heads // get_attention_tp_size()
        )
        self.device = model_runner.device
        # Cached variables for generate_draft_decode_kv_indices
        self.pool_len = model_runner.req_to_token_pool.req_to_token.shape[1]

    def common_template(
        self, forward_batch: ForwardBatch, kv_indices_buffer: torch.Tensor, call_fn: int
    ):
        num_seqs = forward_batch.batch_size
        bs = self.topk * num_seqs
        seq_lens_sum = forward_batch.seq_lens_sum

        self.generate_draft_decode_kv_indices[
            (self.speculative_num_steps, num_seqs, self.topk)
        ](
            forward_batch.req_pool_indices,
            forward_batch.req_to_token_pool.req_to_token,
            forward_batch.seq_lens,
            kv_indices_buffer,
            self.kv_indptr,
            forward_batch.positions,
            num_seqs,
            self.topk,
            self.pool_len,
            kv_indices_buffer.shape[1],
            self.kv_indptr.shape[1],
            triton.next_power_of_2(num_seqs),
            triton.next_power_of_2(self.speculative_num_steps),
            triton.next_power_of_2(bs),
        )

        for i in range(self.speculative_num_steps):
            forward_batch.spec_info.kv_indptr = self.kv_indptr[i, : bs + 1]
            forward_batch.spec_info.kv_indices = kv_indices_buffer[i][
                : seq_lens_sum * self.topk + bs * (i + 1)
            ]
            call_fn(i, forward_batch)

    def init_forward_metadata(self, forward_batch: ForwardBatch):
        kv_indices = torch.empty(
            (
                self.speculative_num_steps,
                forward_batch.batch_size * self.topk * self.max_context_len,
            ),
            dtype=torch.int32,
            device=self.device,
        )

        def call_fn(i, forward_batch):
            forward_batch.spec_info.kv_indptr = (
                forward_batch.spec_info.kv_indptr.clone()
            )
            forward_batch.spec_info.kv_indices = (
                forward_batch.spec_info.kv_indices.clone()
            )
            self.attn_backends[i].init_forward_metadata(forward_batch)

        self.common_template(forward_batch, kv_indices, call_fn)

    def init_cuda_graph_state(self, max_bs: int, num_tokens_per_bs: int = 1):
        self.cuda_graph_kv_indices = torch.zeros(
            (self.speculative_num_steps, max_bs * self.max_context_len),
            dtype=torch.int32,
            device=self.device,
        )
        for i in range(self.speculative_num_steps):
            self.attn_backends[i].init_cuda_graph_state(
                max_bs, num_tokens_per_bs, kv_indices_buf=self.cuda_graph_kv_indices[i]
            )

    def init_forward_metadata_capture_cuda_graph(self, forward_batch: ForwardBatch):
        def call_fn(i, forward_batch):
            self.attn_backends[i].init_forward_metadata_capture_cuda_graph(
                forward_batch.batch_size,
                forward_batch.batch_size * self.topk,
                forward_batch.req_pool_indices,
                forward_batch.seq_lens,
                encoder_lens=None,
                forward_mode=ForwardMode.DECODE,
                spec_info=forward_batch.spec_info,
            )

        self.common_template(forward_batch, self.cuda_graph_kv_indices, call_fn)

    def init_forward_metadata_replay_cuda_graph(
        self, forward_batch: ForwardBatch, bs: int
    ):
        def call_fn(i, forward_batch):
            self.attn_backends[i].init_forward_metadata_replay_cuda_graph(
                bs,
                forward_batch.req_pool_indices,
                forward_batch.seq_lens,
                seq_lens_sum=-1,
                encoder_lens=None,
                forward_mode=ForwardMode.DECODE,
                spec_info=forward_batch.spec_info,
                seq_lens_cpu=None,
            )

        self.common_template(forward_batch, self.cuda_graph_kv_indices, call_fn)<|MERGE_RESOLUTION|>--- conflicted
+++ resolved
@@ -587,38 +587,6 @@
             num_kv_splits = None
             attn_logits = None
             attn_lse = None
-<<<<<<< HEAD
-
-=======
-        elif forward_mode.is_draft_extend():
-            num_tokens_per_bs = self.speculative_num_steps + 1
-            qo_indptr = self.qo_indptr[: bs + 1]
-            qo_indptr[: bs + 1] = torch.arange(
-                0,
-                bs * num_tokens_per_bs + 1,
-                step=num_tokens_per_bs,
-                dtype=torch.int32,
-                device=self.device,
-            )
-            kv_indptr = self.kv_indptr[: bs + 1]
-            kv_indptr[1 : bs + 1] = torch.cumsum(seq_lens, dim=0)
-            kv_indices = self.cuda_graph_kv_indices
-            create_flashinfer_kv_indices_triton[(bs,)](
-                self.req_to_token,
-                req_pool_indices,
-                seq_lens,
-                kv_indptr,
-                None,
-                kv_indices,
-                self.req_to_token.stride(0),
-            )
-            custom_mask = None
-            mask_indptr = None
-            max_extend_len = num_tokens_per_bs
-            num_kv_splits = None
-            attn_logits = None
-            attn_lse = None
->>>>>>> 86f06b6e
         else:
             raise ValueError(
                 f"Invalid forward mode: {forward_mode=} for CUDA Graph capture."
