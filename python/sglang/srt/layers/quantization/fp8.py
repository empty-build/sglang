--- conflicted
+++ resolved
@@ -13,16 +13,12 @@
 from sglang.srt.utils import get_bool_env_var
 
 MAX_SEQ_LEN = 32768
-<<<<<<< HEAD
-
-=======
 USE_CUTLASS_OPT = True
 try:
     from grouped_gemm.ops import permute
 except:
     logging.warning(f"import permute op failed")
     USE_CUTLASS_OPT = False
->>>>>>> 3cb6f812
 try:
     from vllm.model_executor.layers.quantization.utils.marlin_utils_fp8 import (
         apply_fp8_marlin_linear,
@@ -137,11 +133,7 @@
         self.permute_ws_inited = False
 
     def init_permute_ws(self, top_k, hidden_size):
-<<<<<<< HEAD
-        if not self.permute_ws_inited:
-=======
         if not self.permute_ws_inited and USE_CUTLASS_OPT:
->>>>>>> 3cb6f812
             errs = [list(range(top_k)) for i in range(MAX_SEQ_LEN)]
             indexes = torch.tensor(errs, dtype=torch.int32, device="cuda")
 
@@ -1178,11 +1170,7 @@
                 self.problem_sizes2,
                 use_fp8_blockscale=True,
             )
-<<<<<<< HEAD
-        elif get_bool_env_var("SGL_USE_CUTLASS_MOE_FP8"):
-=======
         elif get_bool_env_var("SGL_USE_CUTLASS_MOE_FP8") and USE_CUTLASS_OPT:
->>>>>>> 3cb6f812
             moe_args = GlobalVar()
             n = layer.w13_weight.shape[1] / 2
             k = x.shape[1]
@@ -1229,13 +1217,9 @@
                     else layer.w13_weight_scale
                 ),
                 w2_scale=(
-<<<<<<< HEAD
-                    layer.w2_weight_scale_inv if self.block_quant else layer.w2_weight_scale
-=======
                     layer.w2_weight_scale_inv
                     if self.block_quant
                     else layer.w2_weight_scale
->>>>>>> 3cb6f812
                 ),
                 a1_scale=layer.w13_input_scale,
                 a2_scale=layer.w2_input_scale,
