--- conflicted
+++ resolved
@@ -153,15 +153,6 @@
         "GEMM_TYPE": GemmType.GroupedMasked,
         "NUM_TMA_THREADS": num_tma_threads,
         "NUM_MATH_THREADS_PER_GROUP": num_math_threads_per_group,
-<<<<<<< HEAD
-        'N': n, 'K': k,
-        'NUM_GROUPS': 1,
-        'BLOCK_M': block_m, 'BLOCK_N': block_n, 'BLOCK_K': block_k,
-        'SWIZZLE_D_MODE': smem_config[1],
-        'BLOCK_N_PADDING': smem_config[2],
-        'NUM_STAGES': num_stages,
-        'NUM_TMA_MULTICAST': tma_multicast_config[0],
-=======
         "N": n,
         "K": k,
         "NUM_GROUPS": 1,
@@ -172,18 +163,13 @@
         "BLOCK_N_PADDING": smem_config[2],
         "NUM_STAGES": num_stages,
         "NUM_TMA_MULTICAST": tma_multicast_config[0],
->>>>>>> 548aa002
         "IS_TMA_MULTICAST_ON_A": tma_multicast_config[1],
         "NUM_SMS": num_sms,
         "SMEM_SIZE": smem_config[0],
     }
 
     code = FP8GemmRuntime.generate(kwargs)
-<<<<<<< HEAD
-    _ = build('m_grouped_gemm_fp8_fp8_bf16_nt', code, FP8GemmRuntime, kwargs)
-=======
     _ = build("m_grouped_gemm_fp8_fp8_bf16_nt", code, FP8GemmRuntime, kwargs)
->>>>>>> 548aa002
 
 
 def _compile_grouped_gemm_nt_f8f8bf16_contig_one(
@@ -200,15 +186,6 @@
         "GEMM_TYPE": GemmType.GroupedContiguous,
         "NUM_TMA_THREADS": num_tma_threads,
         "NUM_MATH_THREADS_PER_GROUP": num_math_threads_per_group,
-<<<<<<< HEAD
-        'N': n, 'K': k,
-        'NUM_GROUPS': 1,
-        'BLOCK_M': block_m, 'BLOCK_N': block_n, 'BLOCK_K': block_k,
-        'SWIZZLE_D_MODE': smem_config[1],
-        'BLOCK_N_PADDING': smem_config[2],
-        'NUM_STAGES': num_stages,
-        'NUM_TMA_MULTICAST': tma_multicast_config[0],
-=======
         "N": n,
         "K": k,
         "NUM_GROUPS": 1,
@@ -219,18 +196,13 @@
         "BLOCK_N_PADDING": smem_config[2],
         "NUM_STAGES": num_stages,
         "NUM_TMA_MULTICAST": tma_multicast_config[0],
->>>>>>> 548aa002
         "IS_TMA_MULTICAST_ON_A": tma_multicast_config[1],
         "NUM_SMS": num_sms,
         "SMEM_SIZE": smem_config[0],
     }
 
     code = FP8GemmRuntime.generate(kwargs)
-<<<<<<< HEAD
-    _ = build('m_grouped_gemm_fp8_fp8_bf16_nt', code, FP8GemmRuntime, kwargs)
-=======
     _ = build("m_grouped_gemm_fp8_fp8_bf16_nt", code, FP8GemmRuntime, kwargs)
->>>>>>> 548aa002
 
 
 def _compile_gemm_nt_f8f8bf16_one(
@@ -247,15 +219,6 @@
         "GEMM_TYPE": GemmType.Normal,
         "NUM_TMA_THREADS": num_tma_threads,
         "NUM_MATH_THREADS_PER_GROUP": num_math_threads_per_group,
-<<<<<<< HEAD
-        'N': n, 'K': k,
-        'NUM_GROUPS': 1,
-        'BLOCK_M': block_m, 'BLOCK_N': block_n, 'BLOCK_K': block_k,
-        'SWIZZLE_D_MODE': smem_config[1],
-        'BLOCK_N_PADDING': smem_config[2],
-        'NUM_STAGES': num_stages,
-        'NUM_TMA_MULTICAST': tma_multicast_config[0],
-=======
         "N": n,
         "K": k,
         "NUM_GROUPS": 1,
@@ -266,18 +229,13 @@
         "BLOCK_N_PADDING": smem_config[2],
         "NUM_STAGES": num_stages,
         "NUM_TMA_MULTICAST": tma_multicast_config[0],
->>>>>>> 548aa002
         "IS_TMA_MULTICAST_ON_A": tma_multicast_config[1],
         "NUM_SMS": num_sms,
         "SMEM_SIZE": smem_config[0],
     }
 
     code = FP8GemmRuntime.generate(kwargs)
-<<<<<<< HEAD
-    _ = build('gemm_fp8_fp8_bf16_nt', code, FP8GemmRuntime, kwargs)
-=======
     _ = build("gemm_fp8_fp8_bf16_nt", code, FP8GemmRuntime, kwargs)
->>>>>>> 548aa002
 
 
 _KERNEL_HELPER_DICT: Dict[DeepGemmKernelType, DeepGemmKernelHelper] = {
