--- conflicted
+++ resolved
@@ -334,16 +334,12 @@
                 )
             )
             event.current_stream_wait()  # TODO
-<<<<<<< HEAD
-        final_hidden_states = (
-=======
         return recv_hidden_states, tokens_per_expert
 
     def _forward_deepep_expert(
         self, forward_mode, recv_hidden_states, tokens_per_expert
     ):
         return (
->>>>>>> 85533777
             self.experts(
                 hidden_states=recv_hidden_states,
                 tokens_per_expert=tokens_per_expert,
@@ -351,18 +347,6 @@
             )
             * self.routed_scaling_factor
         )
-<<<<<<< HEAD
-        if self.tp_size > 1:
-            final_hidden_states, event = self.deepep_dispatcher.combine(
-                final_hidden_states, forward_mode
-            )
-            event.current_stream_wait()  # TODO
-        if shared_output is not None:
-            final_hidden_states = final_hidden_states + shared_output
-
-        return final_hidden_states
-=======
->>>>>>> 85533777
 
 
 def yarn_get_mscale(scale: float = 1, mscale: float = 1) -> float:
@@ -1170,7 +1154,14 @@
 
         return hidden_states, residual
 
-<<<<<<< HEAD
+    def _forward_input_layernorm(self, hidden_states, residual):
+        if residual is None:
+            residual = hidden_states
+            hidden_states = self.input_layernorm(hidden_states)
+        else:
+            hidden_states, residual = self.input_layernorm(hidden_states, residual)
+        return hidden_states, residual
+
     def get_forward_stages(self, forward_mode: ForwardMode):
         if forward_mode == ForwardMode.EXTEND:
             return [
@@ -1216,15 +1207,6 @@
 
     def _forward_stage_decode_extra(self, state):
         return TODO, TODO
-=======
-    def _forward_input_layernorm(self, hidden_states, residual):
-        if residual is None:
-            residual = hidden_states
-            hidden_states = self.input_layernorm(hidden_states)
-        else:
-            hidden_states, residual = self.input_layernorm(hidden_states, residual)
-        return hidden_states, residual
->>>>>>> 85533777
 
 
 class DeepseekV2Model(nn.Module):
