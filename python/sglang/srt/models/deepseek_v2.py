--- conflicted
+++ resolved
@@ -627,17 +627,6 @@
     def dispatch_attn_forward_method(
         self, forward_batch: ForwardBatch
     ) -> AttnForwardMethod:
-<<<<<<< HEAD
-
-        # Determine attention backend used by current forward batch
-        if forward_batch.forward_mode.is_decode_or_idle():
-            attention_backend = global_server_args_dict["decode_attention_backend"]
-        else:
-            attention_backend = global_server_args_dict["prefill_attention_backend"]
-        self.current_attention_backend = attention_backend
-
-        if attention_backend == "flashinfer":
-=======
         def _dispatch_mla_subtype():
             if _is_hip:
                 if (
@@ -650,8 +639,14 @@
             else:
                 return AttnForwardMethod.MLA
 
-        if self.attention_backend == "flashinfer":
->>>>>>> d71f3f0a
+        # Determine attention backend used by current forward batch
+        if forward_batch.forward_mode.is_decode_or_idle():
+            attention_backend = global_server_args_dict["decode_attention_backend"]
+        else:
+            attention_backend = global_server_args_dict["prefill_attention_backend"]
+        self.current_attention_backend = attention_backend
+
+        if attention_backend == "flashinfer":
             # Flashinfer MLA: Do not absorb when enabling ragged prefill
             if (
                 not self.flashinfer_mla_disable_ragged
@@ -662,13 +657,8 @@
             ):
                 return AttnForwardMethod.MHA
             else:
-<<<<<<< HEAD
-                return AttnForwardMethod.MLA
+                return _dispatch_mla_subtype()
         elif attention_backend == "fa3":
-=======
-                return _dispatch_mla_subtype()
-        elif self.attention_backend == "fa3":
->>>>>>> d71f3f0a
             # Flash Attention: Use MHA with chunked KV cache when prefilling on long sequences.
             if forward_batch.extend_prefix_lens_cpu is not None:
                 sum_extend_prefix_lens = sum(forward_batch.extend_prefix_lens_cpu)
