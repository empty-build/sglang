--- conflicted
+++ resolved
@@ -1493,11 +1493,8 @@
                 "triton_kernel",
                 "flashinfer_trtllm",
                 "flashinfer_cutlass",
-<<<<<<< HEAD
                 "cutlass_w4afp8",
-=======
                 "flashinfer_mxfp4",
->>>>>>> 0936c766
             ],
             default=ServerArgs.moe_runner_backend,
             help="Choose the runner backend for MoE.",
