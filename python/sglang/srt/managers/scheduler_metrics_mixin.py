import logging
import time
from collections import defaultdict
from typing import List, Optional

from sglang.srt.disaggregation.kv_events import EventPublisherFactory, KVEventBatch
from sglang.srt.disaggregation.utils import DisaggregationMode
from sglang.srt.managers.schedule_policy import PrefillAdder
from sglang.srt.managers.scheduler import Req, ScheduleBatch
from sglang.srt.mem_cache.eic_chunk_cache import EICChunkCache
from sglang.srt.metrics.collector import SchedulerMetricsCollector, SchedulerStats
from sglang.srt.utils import get_bool_env_var

logger = logging.getLogger(__name__)

RECORD_STEP_TIME = get_bool_env_var("SGLANG_RECORD_STEP_TIME")


class KvMetrics:
    def __init__(self):
        self.request_active_slots = None
        self.request_total_slots = None
        self.kv_active_blocks = None
        self.kv_total_blocks = None
        self.num_requests_waiting = None
        self.gpu_cache_usage_perc = None
        self.gpu_prefix_cache_hit_rate = None
        self.data_parallel_rank = None


class SchedulerMetricsMixin:
    def init_metrics(self, tp_rank: int, pp_rank: int, dp_rank: Optional[int]):
        self.last_gen_throughput: float = 0.0
        self.last_input_throughput: float = 0.0
        self.step_time_dict = defaultdict(list)  # Dict[batch size -> step time]
        self.spec_num_total_accepted_tokens = 0
        self.spec_num_total_forward_ct = 0
        self.cum_spec_accept_length = 0
        self.cum_spec_accept_count = 0
        self.total_retracted_reqs = 0
        self.stats = SchedulerStats()
        if self.enable_metrics:
            engine_type = "unified"
            labels = {
                "model_name": self.server_args.served_model_name,
                "engine_type": engine_type,
                "tp_rank": tp_rank,
                "pp_rank": pp_rank,
            }
            if dp_rank is not None:
                labels["dp_rank"] = dp_rank
            self.metrics_collector = SchedulerMetricsCollector(labels=labels)

    def init_kv_events(self, kv_events_config: Optional[str]):
        if self.enable_kv_cache_events:
            self.kv_event_publisher = EventPublisherFactory.create(
                kv_events_config, self.attn_dp_rank
            )

    def log_prefill_stats(
        self,
        adder: PrefillAdder,
        can_run_list: List[Req],
        running_bs: int,
    ):
        gap_latency = time.perf_counter() - self.last_prefill_stats_tic
        self.last_prefill_stats_tic = time.perf_counter()
        self.last_input_throughput = self.last_prefill_tokens / gap_latency
        self.last_prefill_tokens = adder.log_input_tokens

        if self.is_hybrid:
            (
                full_num_used,
                swa_num_used,
                full_token_usage,
                swa_token_usage,
                _,
                _,
                _,
                _,
            ) = self._get_swa_token_info()
            num_used = max(full_num_used, swa_num_used)
            token_usage = max(full_token_usage, swa_token_usage)
            token_msg = (
                f"full token usage: {full_token_usage:.2f}, "
                f"swa token usage: {swa_token_usage:.2f}, "
            )
        else:
            num_used, token_usage, _, _ = self._get_token_info()
            token_msg = f"token usage: {token_usage:.2f}, "

        num_new_seq = len(can_run_list)
        f = (
            f"Prefill batch. "
            f"#new-seq: {num_new_seq}, "
            f"#new-token: {adder.log_input_tokens}, "
            f"#cached-token: {adder.log_hit_tokens}, "
            f"{token_msg}"
        )

        if self.enable_hierarchical_cache:
            num_write_queue_size = self.tree_cache.cache_controller.write_queue.qsize()
            num_load_queue_size = self.tree_cache.cache_controller.load_queue.qsize()
            f += (
                f"#write-queue: {num_write_queue_size}, "
                f"#load-queue: {num_load_queue_size}, "
                f"#hit_rate: {adder.log_hit_tokens / (adder.log_input_tokens + adder.log_hit_tokens):.2f}, "
                f"#gpu_hit_rate: {adder.log_hit_gpu_tokens / (adder.log_input_tokens + adder.log_hit_tokens):.2f}, "
                f"#eic_hit_rate: {adder.log_hit_eic_tokens / (adder.log_input_tokens + adder.log_hit_tokens):.2f}, "
            )

        if self.disaggregation_mode == DisaggregationMode.PREFILL:
            f += f"#unbootstrapped-req: {len(self.disagg_prefill_bootstrap_queue.queue)}, "
            f += f"#queue-req: {len(self.waiting_queue)}, "
            f += f"#transferring-req: {len(self.disagg_prefill_inflight_queue)}, "
            f += f"input throughput (token/s): {self.last_input_throughput:.2f}, "
        else:
            f += f"#running-req: {running_bs}, "
            f += f"#queue-req: {len(self.waiting_queue)}, "

        logger.info(f)

        if self.enable_metrics:
            total_tokens = adder.log_input_tokens + adder.log_hit_tokens

            cache_hit_rate = (
                adder.log_hit_tokens / total_tokens if total_tokens > 0 else 0.0
            )
            self.stats.num_running_reqs = running_bs
            self.stats.num_used_tokens = num_used
            self.stats.token_usage = round(token_usage, 2)
            self.stats.num_queue_reqs = len(self.waiting_queue)
            self.stats.cache_hit_rate = cache_hit_rate
            self.stats.eic_hit_rate = adder.log_hit_eic_tokens / (
                adder.log_input_tokens + adder.log_hit_tokens
            )

            total_queue_latency = 0
            for req in can_run_list:
                total_queue_latency += req.queue_time_end - req.queue_time_start
            self.stats.avg_request_queue_latency = total_queue_latency / num_new_seq

            self.metrics_collector.log_stats(self.stats)
            self._emit_kv_metrics()
        self._publish_kv_events()

    def log_decode_stats(
        self, can_run_cuda_graph: bool, running_batch: ScheduleBatch = None
    ):
        batch = running_batch or self.running_batch

        gap_latency = time.perf_counter() - self.last_decode_stats_tic
        self.last_decode_stats_tic = time.perf_counter()
        self.last_gen_throughput = self.num_generated_tokens / gap_latency
        self.num_generated_tokens = 0
        num_running_reqs = len(batch.reqs)
        if self.is_hybrid:
            (
                full_num_used,
                swa_num_used,
                full_token_usage,
                swa_token_usage,
                _,
                _,
                _,
                _,
            ) = self._get_swa_token_info()
            num_used = max(full_num_used, swa_num_used)
            token_usage = max(full_token_usage, swa_token_usage)
            token_msg = (
                f"#full token: {full_num_used}, "
                f"full token usage: {full_token_usage:.2f}, "
                f"#swa token: {swa_num_used}, "
                f"swa token usage: {swa_token_usage:.2f}, "
            )
        else:
            num_used, token_usage, _, _ = self._get_token_info()
            token_msg = f"#token: {num_used}, " f"token usage: {token_usage:.2f}, "

        if RECORD_STEP_TIME:
            self.step_time_dict[num_running_reqs].append(
                gap_latency / self.server_args.decode_log_interval
            )

        msg = f"Decode batch. #running-req: {num_running_reqs}, {token_msg}"

        if self.spec_algorithm.is_none():
            spec_accept_length = 0
        else:
            spec_accept_length = (
                self.spec_num_total_accepted_tokens / self.spec_num_total_forward_ct
            )
            self.cum_spec_accept_length += self.spec_num_total_accepted_tokens
            self.cum_spec_accept_count += self.spec_num_total_forward_ct
            self.spec_num_total_accepted_tokens = self.spec_num_total_forward_ct = 0
            msg += f"accept len: {spec_accept_length:.2f}, "

        if self.disaggregation_mode == DisaggregationMode.DECODE:
            msg += f"pre-allocated usage: {self.disagg_decode_prealloc_queue.num_tokens_pre_allocated / self.max_total_num_tokens:.2f}, "
            msg += f"#retracted-req: {len(self.disagg_decode_prealloc_queue.retracted_queue)}, "

        if self.enable_hierarchical_cache and isinstance(
            self.tree_cache, EICChunkCache
        ):
            num_write_queue_size = self.tree_cache.cache_controller.write_queue.qsize()
            num_load_queue_size = self.tree_cache.cache_controller.load_queue.qsize()
            msg += (
                f"#write-queue: {num_write_queue_size}, "
                f"#load-queue: {num_load_queue_size}, "
            )

        msg += (
            f"cuda graph: {can_run_cuda_graph}, "
            f"gen throughput (token/s): {self.last_gen_throughput:.2f}, "
            f"#queue-req: {len(self.waiting_queue)}, "
        )

        logger.info(msg)
        if self.enable_metrics:
            self.stats.num_running_reqs = num_running_reqs
            self.stats.num_used_tokens = num_used
            self.stats.token_usage = round(token_usage, 2)
            self.stats.cache_hit_rate = 0.0
            self.stats.eic_hit_rate = 0.0
            self.stats.gen_throughput = self.last_gen_throughput
            self.stats.num_queue_reqs = len(self.waiting_queue)
            self.stats.num_grammar_queue_reqs = len(self.grammar_queue)
            self.stats.spec_accept_length = spec_accept_length
            self.stats.total_retracted_reqs = self.total_retracted_reqs
            self.metrics_collector.log_stats(self.stats)
            self._emit_kv_metrics()
        self._publish_kv_events()

    def _emit_kv_metrics(self):
        kv_metrics = KvMetrics()
        kv_metrics.request_active_slots = self.stats.num_running_reqs
        kv_metrics.request_total_slots = self.max_running_requests
        kv_metrics.kv_active_blocks = int(
            self.stats.token_usage * self.max_total_num_tokens
        )
        kv_metrics.kv_total_blocks = self.max_total_num_tokens
        kv_metrics.num_requests_waiting = self.stats.num_queue_reqs
        kv_metrics.gpu_cache_usage_perc = self.stats.token_usage
        kv_metrics.gpu_prefix_cache_hit_rate = self.stats.cache_hit_rate
        kv_metrics.eic_cache_hit_rate = self.stats.eic_cache_hit_rate
<<<<<<< HEAD
        kv_metrics.data_parallel_rank = (
            self.attn_dp_rank if self.attn_dp_rank is not None else 0
        )
=======
        kv_metrics.data_parallel_rank = self.dp_rank if self.dp_rank is not None else 0
>>>>>>> b897d496

        if not self.send_metrics_from_scheduler.closed:
            self.send_metrics_from_scheduler.send_pyobj(kv_metrics)

    def _publish_kv_events(self):
        if self.enable_kv_cache_events:
            events = self.tree_cache.take_events()
            if events:
                batch = KVEventBatch(ts=time.time(), events=events)
                self.kv_event_publisher.publish(batch)<|MERGE_RESOLUTION|>--- conflicted
+++ resolved
@@ -243,13 +243,9 @@
         kv_metrics.gpu_cache_usage_perc = self.stats.token_usage
         kv_metrics.gpu_prefix_cache_hit_rate = self.stats.cache_hit_rate
         kv_metrics.eic_cache_hit_rate = self.stats.eic_cache_hit_rate
-<<<<<<< HEAD
-        kv_metrics.data_parallel_rank = (
-            self.attn_dp_rank if self.attn_dp_rank is not None else 0
-        )
-=======
+
         kv_metrics.data_parallel_rank = self.dp_rank if self.dp_rank is not None else 0
->>>>>>> b897d496
+
 
         if not self.send_metrics_from_scheduler.closed:
             self.send_metrics_from_scheduler.send_pyobj(kv_metrics)
