from __future__ import annotations

import dataclasses
import os
import random
import threading
import warnings
from collections import deque
from enum import Enum
from typing import TYPE_CHECKING, List, Optional

import numpy as np
import requests
import torch
import torch.distributed as dist

from sglang.srt.utils import get_ip, get_local_ip_by_remote

if TYPE_CHECKING:
    from sglang.srt.managers.schedule_batch import Req

FakeBootstrapHost = "2.2.2.2"

# env var for testing failure, convert to float explicitly
FAILURE_PROB = float(os.getenv("DISAGGREGATION_TEST_FAILURE_PROB", 0))


class DisaggregationMode(Enum):
    NULL = "null"
    PREFILL = "prefill"
    DECODE = "decode"


def poll_and_all_reduce(pollers, gloo_group):
    # at a certain prob, the poll is failed to simulate failure
    if FAILURE_PROB > 0:
        from sglang.srt.disaggregation.base import KVPoll

        polls = [
            int(KVPoll.Failed) if random.random() < FAILURE_PROB else int(poller.poll())
            for poller in pollers
        ]
    else:
        polls = [int(poller.poll()) for poller in pollers]
    tensor_to_reduce = torch.tensor(polls, dtype=torch.uint8, device="cpu")
    dist.all_reduce(tensor_to_reduce, op=dist.ReduceOp.MIN, group=gloo_group)
    return tensor_to_reduce.tolist()


class ReqToMetadataIdxAllocator:
    """A memory pool that maps a request to its first output token location."""

    def __init__(
        self,
        size: int,
    ):
        self.size = size
        self.free_slots = deque(list(range(size)))

    def available_size(self):
        return len(self.free_slots)

    def alloc(self) -> List[int]:
        if len(self.free_slots) == 0:
            return None

        return self.free_slots.popleft()

    def free(self, free_index: int):
        self.free_slots.append(free_index)


class MetadataBuffers:
    def __init__(
        self,
        size: int,
        hidden_size: int,
        dtype: torch.dtype,
        max_top_logprobs_num: int = 128,
        custom_mem_pool: torch.cuda.MemPool = None,
    ):
        self.custom_mem_pool = custom_mem_pool
        device = "cuda" if self.custom_mem_pool else "cpu"

        with (
            torch.cuda.use_mem_pool(self.custom_mem_pool)
            if self.custom_mem_pool
            else nullcontext()
        ):
            # TODO: abort top_logprobs_num > 128 in PD

            # We transfer the metadata of first output token to decode
            # The minimal size for RDMA is 64Bytes, so we pad it to > 64Bytes
            self.output_ids = torch.zeros((size, 16), dtype=torch.int32, device=device)

            self.output_hidden_states = torch.zeros(
                (size, hidden_size), dtype=dtype, device=device
            )
            self.output_token_logprobs_val = torch.zeros(
                (size, 16), dtype=torch.float32, device=device
            )
            self.output_token_logprobs_idx = torch.zeros(
                (size, 16), dtype=torch.int32, device=device
            )
            self.output_top_logprobs_val = torch.zeros(
                (size, max_top_logprobs_num), dtype=torch.float32, device=device
            )
            self.output_top_logprobs_idx = torch.zeros(
                (size, max_top_logprobs_num), dtype=torch.int32, device=device
            )

    def get_buf_infos(self):
        ptrs = [
            self.output_ids.data_ptr(),
            self.output_hidden_states.data_ptr(),  # TODO: set None to avoid transfer hidden_states when spec_algorithm is None
            self.output_token_logprobs_val.data_ptr(),
            self.output_token_logprobs_idx.data_ptr(),
            self.output_top_logprobs_val.data_ptr(),
            self.output_top_logprobs_idx.data_ptr(),
        ]
        data_lens = [
            self.output_ids.nbytes,
            self.output_hidden_states.nbytes,
            self.output_token_logprobs_val.nbytes,
            self.output_token_logprobs_idx.nbytes,
            self.output_top_logprobs_val.nbytes,
            self.output_top_logprobs_idx.nbytes,
        ]
        item_lens = [
            self.output_ids[0].nbytes,
            self.output_hidden_states[0].nbytes,
            self.output_token_logprobs_val[0].nbytes,
            self.output_token_logprobs_idx[0].nbytes,
            self.output_top_logprobs_val[0].nbytes,
            self.output_top_logprobs_idx[0].nbytes,
        ]
        return ptrs, data_lens, item_lens

    def get_buf(self, idx: int):
        return (
            self.output_ids[idx],
            self.output_hidden_states[idx],
            self.output_token_logprobs_val[idx],
            self.output_token_logprobs_idx[idx],
            self.output_top_logprobs_val[idx],
            self.output_top_logprobs_idx[idx],
        )

    def set_buf(self, req: Req):

        self.output_ids[req.metadata_buffer_index][0] = req.output_ids[0]
        if req.hidden_states_tensor is not None:
            self.output_hidden_states[req.metadata_buffer_index].copy_(
                req.hidden_states_tensor
            )
        if req.return_logprob:
            if req.output_token_logprobs_val:  # not none or empty list
                self.output_token_logprobs_val[req.metadata_buffer_index][0] = (
                    req.output_token_logprobs_val[0]
                )
            if req.output_token_logprobs_idx:  # not none or empty list
                self.output_token_logprobs_idx[req.metadata_buffer_index][0] = (
                    req.output_token_logprobs_idx[0]
                )

            if req.output_top_logprobs_val:  # not none or empty list
                self.output_top_logprobs_val[req.metadata_buffer_index][
                    : len(req.output_top_logprobs_val[0])
                ] = torch.tensor(
                    req.output_top_logprobs_val[0], dtype=torch.float32, device="cpu"
                )
            if req.output_top_logprobs_idx:  # not none or empty list
                self.output_top_logprobs_idx[req.metadata_buffer_index][
                    : len(req.output_top_logprobs_idx[0])
                ] = torch.tensor(
                    req.output_top_logprobs_idx[0], dtype=torch.int32, device="cpu"
                )


#########################
# Transfer Backend
#########################


class TransferBackend(Enum):
    MOONCAKE = "mooncake"
    NIXL = "nixl"
    FAKE = "fake"


class KVClassType(Enum):
    KVARGS = "kvargs"
    MANAGER = "manager"
    SENDER = "sender"
    RECEIVER = "receiver"
    BOOTSTRAP_SERVER = "bootstrap_server"


def get_kv_class(transfer_backend: TransferBackend, class_type: KVClassType):
    from sglang.srt.disaggregation.fake import FakeKVReceiver, FakeKVSender

    if transfer_backend == TransferBackend.MOONCAKE:
        from sglang.srt.disaggregation.base import KVArgs
        from sglang.srt.disaggregation.mooncake import (
            MooncakeKVBootstrapServer,
            MooncakeKVManager,
            MooncakeKVReceiver,
            MooncakeKVSender,
        )

        class_mapping = {
            KVClassType.KVARGS: KVArgs,
            KVClassType.MANAGER: MooncakeKVManager,
            KVClassType.SENDER: MooncakeKVSender,
            KVClassType.RECEIVER: (MooncakeKVReceiver),
            KVClassType.BOOTSTRAP_SERVER: MooncakeKVBootstrapServer,
        }
        return class_mapping.get(class_type)
    elif transfer_backend == TransferBackend.NIXL:
        from sglang.srt.disaggregation.base import KVArgs
        from sglang.srt.disaggregation.nixl import (
            NixlKVBootstrapServer,
            NixlKVManager,
            NixlKVReceiver,
            NixlKVSender,
        )

        class_mapping = {
            KVClassType.KVARGS: KVArgs,
            KVClassType.MANAGER: NixlKVManager,
            KVClassType.SENDER: NixlKVSender,
            KVClassType.RECEIVER: (NixlKVReceiver),
            KVClassType.BOOTSTRAP_SERVER: NixlKVBootstrapServer,
        }
        return class_mapping.get(class_type)
    elif transfer_backend == TransferBackend.FAKE:
        from sglang.srt.disaggregation.base import KVArgs
        from sglang.srt.disaggregation.fake import FakeKVReceiver, FakeKVSender

        class_mapping = {
            KVClassType.KVARGS: KVArgs,
            KVClassType.SENDER: FakeKVSender,
            KVClassType.RECEIVER: (FakeKVReceiver),
        }
        return class_mapping.get(class_type)

    raise ValueError(f"Unsupported transfer backend: {transfer_backend}")


#########################
# KV Pages
#########################


def kv_to_page_indices(kv_indices: np.ndarray, page_size: int):
    # 1. The page is guaranteed to be full except the last page.
    # 2. page index = kv_index // page_size
    # The return vector is kv_indices[::page_size] // page_size
    if page_size == 1:  # shortcut
        return kv_indices

    return kv_indices[::page_size] // page_size


def kv_to_page_num(num_kv_indices: int, page_size: int):
    # ceil(num_kv_indices / page_size)
    return (num_kv_indices + page_size - 1) // page_size


#########################
# PDLB Registry
#########################


@dataclasses.dataclass
class PDRegistryRequest:
    """A request to register a machine itself to the LB."""

    mode: str
    registry_url: str
    bootstrap_port: Optional[int] = None

    def __post_init__(self):
        if self.mode == "prefill" and self.bootstrap_port is None:
            raise ValueError("Bootstrap port must be set in PREFILL mode.")
        elif self.mode == "decode" and self.bootstrap_port is not None:
            raise ValueError("Bootstrap port must not be set in DECODE mode.")
        elif self.mode not in ["prefill", "decode"]:
            raise ValueError(
                f"Invalid mode: {self.mode}. Must be 'prefill' or 'decode'."
            )


def register_disaggregation_server(
    mode: str, server_port: int, bootstrap_port: int, pdlb_url: str
):
    boostrap_port = bootstrap_port if mode == "prefill" else None
    registry_request = PDRegistryRequest(
        mode=mode,
        registry_url=f"http://{get_ip()}:{server_port}",
        bootstrap_port=boostrap_port,
    )
    res = requests.post(
        f"{pdlb_url}/register",
        json=dataclasses.asdict(registry_request),
    )
    if res.status_code != 200:
        warnings.warn(
            f"Failed to register disaggregation server: {res.status_code} {res.text}"
        )


#########################
# Misc
#########################


def is_mla_backend(target_kv_pool) -> bool:
    from sglang.srt.mem_cache.memory_pool import MLATokenToKVPool

    return isinstance(target_kv_pool, MLATokenToKVPool)


def prepare_abort(req: Req, error_message: str, status_code=None):
    from sglang.srt.managers.schedule_batch import FINISH_ABORT

    # populate finish metadata and stream output
    req.finished_reason = FINISH_ABORT(error_message, status_code)

    if req.return_logprob:
        req.input_token_logprobs_val = []
        req.input_token_logprobs_idx = []
        req.input_top_logprobs_val = []
        req.input_top_logprobs_idx = []
        req.input_token_ids_logprobs_val = []
<<<<<<< HEAD
        req.input_token_ids_logprobs_idx = []

class FastQueue:
    def __init__(self):
        self._buf = deque()
        self._cond = threading.Condition()

    def put(self, item):
        with self._cond:
            self._buf.append(item)
            # wake up a thread of wait()
            self._cond.notify()

    def get(self):
        with self._cond:
            # if queue is empty  ,block until is notified()
            while not self._buf:
                self._cond.wait()
            return self._buf.popleft()


def group_concurrent_contiguous(
    src_indices: npt.NDArray[np.int64], dst_indices: npt.NDArray[np.int64]
) -> Tuple[List[npt.NDArray[np.int64]], List[npt.NDArray[np.int64]]]:
    """Vectorised NumPy implementation."""
    if src_indices.size == 0:
        return [], [] 


    brk = np.where((np.diff(src_indices) != 1) | (np.diff(dst_indices) != 1))[0] + 1
    src_groups = np.split(src_indices, brk)
    dst_groups = np.split(dst_indices, brk)

    src_groups = [g.tolist() for g in src_groups]
    dst_groups = [g.tolist() for g in dst_groups]

    return src_groups, dst_groups
=======
        req.input_token_ids_logprobs_idx = []
>>>>>>> 687868d0
<|MERGE_RESOLUTION|>--- conflicted
+++ resolved
@@ -333,8 +333,8 @@
         req.input_top_logprobs_val = []
         req.input_top_logprobs_idx = []
         req.input_token_ids_logprobs_val = []
-<<<<<<< HEAD
         req.input_token_ids_logprobs_idx = []
+
 
 class FastQueue:
     def __init__(self):
@@ -371,6 +371,3 @@
     dst_groups = [g.tolist() for g in dst_groups]
 
     return src_groups, dst_groups
-=======
-        req.input_token_ids_logprobs_idx = []
->>>>>>> 687868d0
