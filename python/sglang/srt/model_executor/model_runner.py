# Copyright 2023-2024 SGLang Team
# Licensed under the Apache License, Version 2.0 (the "License");
# you may not use this file except in compliance with the License.
# You may obtain a copy of the License at
#
#     http://www.apache.org/licenses/LICENSE-2.0
#
# Unless required by applicable law or agreed to in writing, software
# distributed under the License is distributed on an "AS IS" BASIS,
# WITHOUT WARRANTIES OR CONDITIONS OF ANY KIND, either express or implied.
# See the License for the specific language governing permissions and
# limitations under the License.
# ==============================================================================
"""ModelRunner runs the forward passes of the models."""

import datetime
import gc
import inspect
import json
import logging
import os
import time
from dataclasses import dataclass
from typing import List, Optional, Tuple, Union

import torch
import torch.distributed as dist

from sglang.srt.configs.device_config import DeviceConfig
from sglang.srt.configs.load_config import LoadConfig
from sglang.srt.configs.model_config import AttentionArch, ModelConfig
from sglang.srt.distributed import (
    get_tp_group,
    get_world_group,
    init_distributed_environment,
    initialize_model_parallel,
    set_custom_all_reduce,
)
from sglang.srt.distributed.parallel_state import monkey_patch_vllm_parallel_state
from sglang.srt.layers.attention.tbo_backend import TboAttnBackend
from sglang.srt.layers.dp_attention import (
    get_attention_tp_group,
    get_attention_tp_size,
    initialize_dp_attention,
)
from sglang.srt.layers.logits_processor import LogitsProcessorOutput
from sglang.srt.layers.quantization import monkey_patch_isinstance_for_vllm_base_layer
from sglang.srt.layers.quantization.deep_gemm import (
    _ENABLE_JIT_DEEPGEMM,
    update_deep_gemm_config,
)
from sglang.srt.layers.sampler import Sampler
from sglang.srt.layers.torchao_utils import apply_torchao_config_to_model
from sglang.srt.lora.lora_manager import LoRAManager
from sglang.srt.managers.eplb_manager import EPLBManager
from sglang.srt.managers.expert_distribution import (
    ExpertDistributionRecorder,
    get_global_expert_distribution_recorder,
    set_global_expert_distribution_recorder,
)
from sglang.srt.managers.expert_location import (
    ExpertLocationMetadata,
    compute_initial_expert_location_metadata,
    get_global_expert_location_metadata,
    set_global_expert_location_metadata,
)
from sglang.srt.managers.schedule_batch import global_server_args_dict
from sglang.srt.mem_cache.memory_pool import (
    DoubleSparseTokenToKVPool,
    MHATokenToKVPool,
    MLATokenToKVPool,
    ReqToTokenPool,
    TokenToKVPoolAllocator,
)
from sglang.srt.mem_cache.paged_allocator import PagedTokenToKVPoolAllocator
from sglang.srt.model_executor.cuda_graph_runner import CudaGraphRunner
from sglang.srt.model_executor.expert_location_updater import ExpertLocationUpdater
from sglang.srt.model_executor.forward_batch_info import ForwardBatch, PPProxyTensors
from sglang.srt.model_loader import get_model
from sglang.srt.model_loader.loader import (
    DefaultModelLoader,
    device_loading_context,
    get_model_loader,
)
from sglang.srt.model_loader.utils import set_default_torch_dtype
from sglang.srt.model_loader.weight_utils import default_weight_loader
from sglang.srt.patch_torch import monkey_patch_torch_reductions
from sglang.srt.sampling.sampling_batch_info import SamplingBatchInfo
from sglang.srt.server_args import ServerArgs
from sglang.srt.speculative.spec_info import SpeculativeAlgorithm
from sglang.srt.torch_memory_saver_adapter import TorchMemorySaverAdapter
from sglang.srt.utils import (
    MultiprocessingSerializer,
    enable_show_time_cost,
    get_available_gpu_memory,
    get_bool_env_var,
    init_custom_process_group,
    is_cuda,
    is_fa3_default_architecture,
    is_flashinfer_available,
    is_hip,
    is_hopper_with_cuda_12_3,
    is_no_spec_infer_or_topk_one,
    monkey_patch_p2p_access_check,
    monkey_patch_vllm_gguf_config,
    set_cpu_offload_max_bytes,
    set_cuda_arch,
)

_is_hip = is_hip()

# Use a small KV cache pool size for tests in CI
SGLANG_CI_SMALL_KV_SIZE = os.getenv("SGLANG_CI_SMALL_KV_SIZE", None)

# Detect stragger ranks in model loading
UNBALANCED_MODEL_LOADING_TIMEOUT_S = 300

logger = logging.getLogger(__name__)


class RankZeroFilter(logging.Filter):
    """Filter that only allows INFO level logs from rank 0, but allows all other levels from any rank."""

    def __init__(self, is_rank_zero):
        super().__init__()
        self.is_rank_zero = is_rank_zero

    def filter(self, record):
        if record.levelno == logging.INFO:
            return self.is_rank_zero
        return True


class ModelRunner:
    """ModelRunner runs the forward passes of the models."""

    def __init__(
        self,
        model_config: ModelConfig,
        mem_fraction_static: float,
        gpu_id: int,
        tp_rank: int,
        tp_size: int,
        pp_rank: int,
        pp_size: int,
        nccl_port: int,
        server_args: ServerArgs,
        is_draft_worker: bool = False,
        req_to_token_pool: Optional[ReqToTokenPool] = None,
        token_to_kv_pool_allocator: Optional[TokenToKVPoolAllocator] = None,
    ):
        # Parse args
        self.model_config = model_config
        self.mem_fraction_static = mem_fraction_static
        self.device = server_args.device
        self.gpu_id = gpu_id

        # Apply the rank zero filter to logger
        if not any(isinstance(f, RankZeroFilter) for f in logger.filters):
            logger.addFilter(RankZeroFilter(tp_rank == 0))
        self.tp_rank = tp_rank
        self.tp_size = tp_size
        self.pp_rank = pp_rank
        self.pp_size = pp_size
        self.dist_port = nccl_port
        self.server_args = server_args
        self.is_draft_worker = is_draft_worker
        self.is_generation = model_config.is_generation
        self.is_multimodal = model_config.is_multimodal
        self.is_multimodal_chunked_prefill_supported = (
            model_config.is_multimodal_chunked_prefill_supported
        )
        self.spec_algorithm = SpeculativeAlgorithm.from_string(
            server_args.speculative_algorithm
        )
        self.page_size = server_args.page_size
        self.req_to_token_pool = req_to_token_pool
        self.token_to_kv_pool_allocator = token_to_kv_pool_allocator
        self.use_mla_backend = self.model_config.attention_arch == AttentionArch.MLA
        self.attention_chunk_size = model_config.attention_chunk_size

        self.forward_pass_id = 0

        # Model-specific adjustment
        self.model_specific_adjustment()

        if server_args.show_time_cost:
            enable_show_time_cost()

        # Global vars
        global_server_args_dict.update(
            {
                "attention_backend": server_args.attention_backend,
                "debug_tensor_dump_inject": server_args.debug_tensor_dump_inject,
                "debug_tensor_dump_output_folder": server_args.debug_tensor_dump_output_folder,
                "deepep_mode": server_args.deepep_mode,
                "device": server_args.device,
                "disable_chunked_prefix_cache": server_args.disable_chunked_prefix_cache,
                "disable_radix_cache": server_args.disable_radix_cache,
                "enable_nan_detection": server_args.enable_nan_detection,
                "enable_dp_attention": server_args.enable_dp_attention,
                "enable_two_batch_overlap": server_args.enable_two_batch_overlap,
                "enable_dp_lm_head": server_args.enable_dp_lm_head,
                "enable_ep_moe": server_args.enable_ep_moe,
                "enable_deepep_moe": server_args.enable_deepep_moe,
                "deepep_config": server_args.deepep_config,
                "flashinfer_mla_disable_ragged": server_args.flashinfer_mla_disable_ragged,
                "moe_dense_tp_size": server_args.moe_dense_tp_size,
                "ep_dispatch_algorithm": server_args.ep_dispatch_algorithm,
                "n_share_experts_fusion": server_args.n_share_experts_fusion,
                "triton_attention_reduce_in_fp32": server_args.triton_attention_reduce_in_fp32,
                "torchao_config": server_args.torchao_config,
                "sampling_backend": server_args.sampling_backend,
                "speculative_accept_threshold_single": server_args.speculative_accept_threshold_single,
                "speculative_accept_threshold_acc": server_args.speculative_accept_threshold_acc,
                "use_mla_backend": self.use_mla_backend,
                "mm_attention_backend": server_args.mm_attention_backend,
                "ep_num_redundant_experts": server_args.ep_num_redundant_experts,
            }
        )

        # CPU offload
        set_cpu_offload_max_bytes(int(server_args.cpu_offload_gb * 1024**3))

        # Get memory before model loading
        min_per_gpu_memory = self.init_torch_distributed()

        # Update deep gemm configure
        if _ENABLE_JIT_DEEPGEMM:
            update_deep_gemm_config(gpu_id, server_args)

        # If it is a draft model, tp_group can be different
        self.initialize(min_per_gpu_memory)

        # temporary cached values
        self.support_pp = (
            "pp_proxy_tensors" in inspect.signature(self.model.forward).parameters
        )

    def initialize(self, min_per_gpu_memory: float):
        server_args = self.server_args
        self.memory_saver_adapter = TorchMemorySaverAdapter.create(
            enable=self.server_args.enable_memory_saver
        )

        if not self.is_draft_worker:
            set_global_expert_location_metadata(
                compute_initial_expert_location_metadata(server_args, self.model_config)
            )
            if self.tp_rank == 0 and get_bool_env_var(
                "SGLANG_LOG_EXPERT_LOCATION_METADATA"
            ):
                logger.info(
                    f"Initial expert_location_metadata: {get_global_expert_location_metadata().debug_str()}"
                )

            set_global_expert_distribution_recorder(
                ExpertDistributionRecorder.init_new(
                    server_args,
                    get_global_expert_location_metadata(),
                    rank=self.tp_rank,
                )
            )

        self.eplb_manager = (
            EPLBManager(self)
            if self.server_args.enable_eplb and (not self.is_draft_worker)
            else None
        )
        self.expert_location_updater = ExpertLocationUpdater()

        # Load the model
        self.sampler = Sampler()
        self.load_model()

        self.start_layer = getattr(self.model, "start_layer", 0)
        self.end_layer = getattr(
            self.model, "end_layer", self.model_config.num_hidden_layers
        )
        self.num_effective_layers = self.end_layer - self.start_layer

        # Apply torchao quantization
        torchao_applied = getattr(self.model, "torchao_applied", False)
        # In layered loading, torchao may have been applied
        if not torchao_applied:
            apply_torchao_config_to_model(
                self.model, global_server_args_dict["torchao_config"]
            )

        # Apply torch TP if the model supports it
        supports_torch_tp = getattr(self.model, "supports_torch_tp", False)
        if self.tp_size > 1 and supports_torch_tp:
            self.apply_torch_tp()

        # Init lora
        if server_args.lora_paths is not None:
            self.init_lora_manager()

        # Init memory pool and attention backends
        self.init_memory_pool(
            min_per_gpu_memory,
            server_args.max_running_requests,
            server_args.max_total_tokens,
        )
        if self.device == "cuda":
            self.init_cublas()
            self.init_attention_backend()
            self.init_cuda_graphs()
        else:
            self.cuda_graph_runner = None
            self.init_attention_backend()

        # auxiliary hidden capture mode. TODO: expose this to server args?
        if self.spec_algorithm.is_eagle3() and not self.is_draft_worker:
            self.model.set_eagle3_layers_to_capture()

    def model_specific_adjustment(self):
        server_args = self.server_args

        if server_args.attention_backend is None:
            """
            Auto select the fastest attention backend.

            1. Models with MHA Architecture (e.g: Llama, QWen)
                1.1 We will turn on FA3 on hopper unless user use spec decode with topk > 1 or page_size > 1.
                1.2 In other cases, we will use flashinfer if available, otherwise use triton.
            2. Models with MLA Architecture and using FA3
                2.1 We will use FA3 backend on hopper.
                2.2 Otherwise, we will use triton backend.
            """

            if not self.use_mla_backend:
                # MHA architecture
                if (
                    is_hopper_with_cuda_12_3()
                    and is_no_spec_infer_or_topk_one(server_args)
                    and is_fa3_default_architecture(self.model_config.hf_config)
                ):
                    server_args.attention_backend = "fa3"
                elif _is_hip:
                    server_args.attention_backend = "aiter"
                else:
                    server_args.attention_backend = (
                        "flashinfer" if is_flashinfer_available() else "triton"
                    )
            else:
                # MLA architecture
                if is_hopper_with_cuda_12_3():
                    server_args.attention_backend = "fa3"
                else:
                    server_args.attention_backend = "triton"
            logger.info(
                f"Attention backend not set. Use {server_args.attention_backend} backend by default."
            )
        elif self.use_mla_backend:
            if server_args.device != "cpu":
                if server_args.attention_backend in [
                    "flashinfer",
                    "fa3",
                    "triton",
                    "flashmla",
                    "cutlass_mla",
                ]:
                    logger.info(
                        f"MLA optimization is turned on. Use {server_args.attention_backend} backend."
                    )
                else:
                    raise ValueError(
                        f"Invalid attention backend for MLA: {server_args.attention_backend}"
                    )
            else:
                raise ValueError("MLA optimization not supported on CPU.")

        if (
            server_args.attention_backend == "fa3"
            and server_args.kv_cache_dtype == "fp8_e5m2"
        ):
            logger.warning(
                "FlashAttention3 only supports fp8_e4m3 if using FP8; "
                "Setting attention backend to triton."
            )
            server_args.attention_backend = "triton"

        if server_args.enable_double_sparsity:
            logger.info(
                "Double sparsity optimization is turned on. Use triton backend without CUDA graph."
            )
            server_args.attention_backend = "triton"
            server_args.disable_cuda_graph = True
            if server_args.ds_heavy_channel_type is None:
                raise ValueError(
                    "Please specify the heavy channel type for double sparsity optimization."
                )
            self.init_double_sparsity_channel_config(server_args.ds_heavy_channel_type)

        if self.is_multimodal:
            self.mem_fraction_static *= 0.90
            logger.info(
                f"Automatically reduce --mem-fraction-static to {self.mem_fraction_static:.3f} "
                f"because this is a multimodal model."
            )
            if not self.is_multimodal_chunked_prefill_supported:
                server_args.chunked_prefill_size = -1
                logger.info(
                    f"Automatically turn of --chunked-prefill-size as it is not supported for "
                    f"{self.model_config.hf_config.model_type}"
                )

        if not self.use_mla_backend:
            server_args.disable_chunked_prefix_cache = True
        elif self.page_size > 1:
            logger.info("Disable chunked prefix cache when page size > 1.")
            server_args.disable_chunked_prefix_cache = True

        if not server_args.disable_chunked_prefix_cache:
            logger.info("Chunked prefix cache is turned on.")

        if server_args.attention_backend == "aiter":
            if self.model_config.context_len > 8192:
                self.mem_fraction_static *= 0.85

    def init_torch_distributed(self):
        logger.info("Init torch distributed begin.")

        try:
            torch.get_device_module(self.device).set_device(self.gpu_id)
        except Exception:
            logger.warning(
                f"Context: {self.device=} {self.gpu_id=} {os.environ.get('CUDA_VISIBLE_DEVICES')=} {self.tp_rank=} {self.tp_size=}"
            )
            raise

        if self.device == "cuda":
            backend = "nccl"
        elif self.device == "xpu":
            backend = "xccl"
        elif self.device == "hpu":
            backend = "hccl"
        elif self.device == "cpu":
            backend = "gloo"
        elif self.device == "npu":
            backend = "hccl"

        before_avail_memory = get_available_gpu_memory(self.device, self.gpu_id)
        if not self.server_args.enable_p2p_check:
            monkey_patch_p2p_access_check()

        if self.server_args.dist_init_addr:
            dist_init_method = f"tcp://{self.server_args.dist_init_addr}"
        else:
            dist_init_method = f"tcp://127.0.0.1:{self.dist_port}"
        set_custom_all_reduce(not self.server_args.disable_custom_all_reduce)

        if not self.is_draft_worker:
            # Only initialize the distributed environment on the target model worker.
            init_distributed_environment(
                backend=backend,
                world_size=self.tp_size * self.pp_size,
                rank=self.tp_size * self.pp_rank + self.tp_rank,
                local_rank=self.gpu_id,
                distributed_init_method=dist_init_method,
                timeout=self.server_args.dist_timeout,
            )
            initialize_model_parallel(
                tensor_model_parallel_size=self.tp_size,
                pipeline_model_parallel_size=self.pp_size,
            )
            initialize_dp_attention(
                enable_dp_attention=self.server_args.enable_dp_attention,
                tp_rank=self.tp_rank,
                tp_size=self.tp_size,
                dp_size=self.server_args.dp_size,
                moe_dense_tp_size=self.server_args.moe_dense_tp_size,
                pp_size=self.server_args.pp_size,
            )

        min_per_gpu_memory = get_available_gpu_memory(
            self.device,
            self.gpu_id,
            distributed=get_world_group().world_size > 1,
            cpu_group=get_world_group().cpu_group,
        )
        self.tp_group = get_tp_group()
        self.attention_tp_group = get_attention_tp_group()

        # Check memory for tensor parallelism
        local_gpu_memory = get_available_gpu_memory(self.device, self.gpu_id)
        if self.tp_size > 1:
            if min_per_gpu_memory < local_gpu_memory * 0.9:
                if get_bool_env_var("SGL_DISABLE_TP_MEMORY_INBALANCE_CHECK"):
                    logger.warning(
                        "The memory capacity is unbalanced. Some GPUs may be occupied by other processes. "
                        f"{min_per_gpu_memory=}, {local_gpu_memory=}, {local_gpu_memory * 0.9=}"
                    )
                else:
                    raise ValueError(
                        "The memory capacity is unbalanced. Some GPUs may be occupied by other processes. "
                        f"{min_per_gpu_memory=}, {local_gpu_memory=}, {local_gpu_memory * 0.9=}"
                    )

        logger.info(
            f"Init torch distributed ends. mem usage={(before_avail_memory - local_gpu_memory):.2f} GB"
        )
        return min_per_gpu_memory

    def load_model(self):
        before_avail_memory = get_available_gpu_memory(self.device, self.gpu_id)
        logger.info(
            f"Load weight begin. avail mem={get_available_gpu_memory(self.device, self.gpu_id):.2f} GB"
        )

        # This can reduce thread conflicts and speed up weight loading.
        if self.device != "cpu":
            torch.set_num_threads(1)
        if self.device == "cuda":
            if torch.cuda.get_device_capability()[0] < 8:
                logger.info(
                    "Compute capability below sm80. Use float16 due to lack of bfloat16 support."
                )
                self.server_args.dtype = "float16"
                self.model_config.dtype = torch.float16
                if torch.cuda.get_device_capability()[1] < 5:
                    raise RuntimeError("SGLang only supports sm75 and above.")

        set_cuda_arch()

        # Prepare the model config
        self.load_config = LoadConfig(
            load_format=self.server_args.load_format,
            download_dir=self.server_args.download_dir,
        )
        if self.server_args.load_format == "gguf":
            monkey_patch_vllm_gguf_config()

        # Load the model
        # Remove monkey_patch when linear.py quant remove dependencies with vllm
        monkey_patch_vllm_parallel_state()
        monkey_patch_isinstance_for_vllm_base_layer()

        with self.memory_saver_adapter.region():
            self.model = get_model(
                model_config=self.model_config,
                load_config=self.load_config,
                device_config=DeviceConfig(self.device),
            )
        monkey_patch_vllm_parallel_state(reverse=True)
        monkey_patch_isinstance_for_vllm_base_layer(reverse=True)

        if self.server_args.kv_cache_dtype == "fp8_e4m3":
            if self.server_args.quantization_param_path is not None:
                if callable(getattr(self.model, "load_kv_cache_scales", None)):
                    self.model.load_kv_cache_scales(
                        self.server_args.quantization_param_path
                    )
                    logger.info(
                        "Loaded KV cache scaling factors from %s",
                        self.server_args.quantization_param_path,
                    )
                else:
                    raise RuntimeError(
                        "Using FP8 KV cache and scaling factors provided but "
                        "model %s does not support loading scaling factors.",
                        self.model.__class__,
                    )
            else:
                logger.warning(
                    "Using FP8 KV cache but no scaling factors "
                    "provided. Defaulting to scaling factors of 1.0. "
                    "This may lead to less accurate results!"
                )

        # Parse other args
        self.sliding_window_size = (
            self.model.get_attention_sliding_window_size()
            if hasattr(self.model, "get_attention_sliding_window_size")
            else None
        )
        self.dtype = self.model_config.dtype

        after_avail_memory = get_available_gpu_memory(self.device, self.gpu_id)
        logger.info(
            f"Load weight end. "
            f"type={type(self.model).__name__}, "
            f"dtype={self.dtype}, "
            f"avail mem={after_avail_memory:.2f} GB, "
            f"mem usage={(before_avail_memory - after_avail_memory):.2f} GB."
        )

        # Handle the case where some ranks do not finish loading.
        try:
            dist.monitored_barrier(
                group=get_tp_group().cpu_group,
                timeout=datetime.timedelta(seconds=UNBALANCED_MODEL_LOADING_TIMEOUT_S),
                wait_all_ranks=True,
            )
        except RuntimeError:
            raise ValueError(
                f"TP rank {self.tp_rank} could finish the model loading, but there are other ranks that didn't finish loading. It is likely due to unexpected failures (e.g., OOM) or a slow node."
            ) from None

    def update_expert_location(
        self, new_expert_location_metadata: ExpertLocationMetadata
    ):
        self.expert_location_updater.update(
            self.model.routed_experts_weights_of_layer,
            new_expert_location_metadata,
            nnodes=self.server_args.nnodes,
            rank=self.tp_rank,
        )

    def update_weights_from_disk(
        self, model_path: str, load_format: str
    ) -> tuple[bool, str]:
        """Update engine weights in-place from the disk."""
        logger.info(
            f"Update engine weights online from disk begin. "
            f"avail mem={get_available_gpu_memory(self.device, self.gpu_id):.2f} GB"
        )

        target_device = torch.device(self.device)
        self.model_config.model_path = model_path
        load_config = LoadConfig(load_format=load_format)

        # Only support DefaultModelLoader for now
        loader = get_model_loader(load_config)
        if not isinstance(loader, DefaultModelLoader):
            message = f"Failed to get model loader: {loader}."
            return False, message

        def get_weight_iter(config):
            iter = loader._get_weights_iterator(
                DefaultModelLoader.Source.init_new(config, self.model)
            )
            return iter

        def model_load_weights(model, iter):
            DefaultModelLoader.load_weights_and_postprocess(model, iter, target_device)
            return model

        with set_default_torch_dtype(self.model_config.dtype):
            try:
                iter = get_weight_iter(self.model_config)
            except Exception as e:
                message = f"Failed to get weights iterator: {e}."
                return False, message
            try:
                model = model_load_weights(self.model, iter)
            except Exception as e:
                message = (
                    f"Failed to update weights: {e}.\nRolling back to original weights."
                )
                del iter
                gc.collect()
                iter = get_weight_iter(self.model_config)
                self.model = model_load_weights(self.model, iter)
                return False, message

        self.model = model
        self.server_args.model_path = model_path
        self.server_args.load_format = load_format
        self.load_config = load_config

        logger.info("Update weights end.")
        return True, "Succeeded to update model weights."

    def init_weights_update_group(
        self,
        master_address,
        master_port,
        rank_offset,
        world_size,
        group_name,
        backend="nccl",
    ):
        """Initialize the Torch process group for model parameter updates.

        `_model_update_group` is used in the RLHF workflow, where rank
        0 is the actor model in the training engine, and the other ranks are
        the inference engine, which is used for rollout.

        In the RLHF workflow, the training engine updates the model
        weights/parameters online, and broadcasts them to the inference
        engine through the `_model_update_group` process group.
        """
        assert (
            torch.distributed.is_initialized()
        ), "Default torch process group must be initialized"
        assert group_name != "", "Group name cannot be empty"

        rank = rank_offset + self.tp_rank

        logger.info(
            f"init custom process group: master_address={master_address}, master_port={master_port}, "
            f"rank_offset={rank_offset}, rank={rank}, world_size={world_size}, group_name={group_name}, backend={backend}"
        )

        try:
            self._model_update_group = init_custom_process_group(
                backend=backend,
                init_method=f"tcp://{master_address}:{master_port}",
                world_size=world_size,
                rank=rank,
                group_name=group_name,
            )
            return True, "Succeeded to initialize custom process group."
        except Exception as e:
            message = f"Failed to initialize custom process group: {e}."
            logger.error(message)
            return False, message

    def update_weights_from_distributed(self, name, dtype, shape):
        """
        Update specific parameter in the model weights online
        through `_model_update_group` process group.

        Args:
            name: the name of the parameter to be updated.
            dtype: the data type of the parameter to be updated.
            shape: the shape of the parameter to be updated.
        """
        target_dtype = (
            dtype if isinstance(dtype, torch.dtype) else getattr(torch, dtype)
        )

        assert (
            self._model_update_group is not None
        ), "model update group must be initialized"

        try:
            weights = torch.empty(shape, dtype=target_dtype, device=self.device)
            torch.distributed.broadcast(weights, src=0, group=self._model_update_group)
            self.model.load_weights([(name, weights)])
            return True, f"Succeeded to update parameter {name} online."

        except Exception as e:
            error_msg = (
                f"Failed to update parameter online: {e}. "
                f"The full weights of the ModelRunner are partially updated. "
                f"Please discard the whole weights."
            )
            logger.error(error_msg)
            return False, error_msg

    def update_weights_from_tensor(
        self,
        named_tensors: List[Tuple[str, Union[torch.Tensor, "LocalSerializedTensor"]]],
        load_format: Optional[str] = None,
    ):
        named_tensors = [
            (name, _unwrap_tensor(tensor, tp_rank=self.tp_rank))
            for name, tensor in named_tensors
        ]
        if load_format == "direct":
            _model_load_weights_direct(self.model, named_tensors)
        elif load_format is None:
            self.model.load_weights(named_tensors)
        else:
            raise NotImplementedError(f"Unknown load_format={load_format}")
        return True, "Success"

    def get_weights_by_name(
        self, name: str, truncate_size: int = 100
    ) -> Optional[torch.Tensor]:
        """Get the weights of the parameter by its name. Similar to `get_parameter` in Hugging Face.

        Only used for unit test with an unoptimized performance.
        For optimized performance, please use torch.save and torch.load.
        """
        # TODO: (chenyang) Add support for Qwen models.
        try:
            return self.model.get_weights_by_name(
                name, truncate_size, tp_size=self.tp_size
            )
        except Exception as e:
            logger.error(f"Error when getting parameter {name}: {e}")
            return None

    def init_lora_manager(self):
        self.lora_manager = LoRAManager(
            base_model=self.model,
            lora_paths=self.server_args.lora_paths,
            base_hf_config=self.model_config.hf_config,
            max_loras_per_batch=self.server_args.max_loras_per_batch,
            load_config=self.load_config,
            dtype=self.dtype,
            lora_backend=self.server_args.lora_backend,
            tp_size=self.tp_size,
            tp_rank=self.tp_rank,
        )
        logger.info("LoRA manager ready.")

    def profile_max_num_token(self, total_gpu_memory: int):
        available_gpu_memory = get_available_gpu_memory(
            self.device,
            self.gpu_id,
            distributed=get_world_group().world_size > 1,
            cpu_group=get_world_group().cpu_group,
        )
        if self.is_draft_worker:
            num_layers = getattr(
                self.model_config.hf_config,
                "num_nextn_predict_layers",
                self.num_effective_layers,
            )
        else:
            num_layers = self.num_effective_layers
        if self.use_mla_backend:
            # FIXME: pipeline parallelism is not compatible with mla backend
            assert self.pp_size == 1
            cell_size = (
                (self.model_config.kv_lora_rank + self.model_config.qk_rope_head_dim)
                * num_layers
                * torch._utils._element_size(self.kv_cache_dtype)
            )
        else:
            cell_size = (
                self.model_config.get_num_kv_heads(get_attention_tp_size())
                * self.model_config.head_dim
                * num_layers
                * 2
                * torch._utils._element_size(self.kv_cache_dtype)
            )
        rest_memory = available_gpu_memory - total_gpu_memory * (
            1 - self.mem_fraction_static
        )
        max_num_token = int(rest_memory * (1 << 30) // cell_size)
        return max_num_token

    def init_memory_pool(
        self,
        total_gpu_memory: int,
        max_num_reqs: Optional[int] = None,
        max_total_tokens: Optional[int] = None,
    ):
        if self.server_args.kv_cache_dtype == "auto":
            self.kv_cache_dtype = self.dtype
        elif self.server_args.kv_cache_dtype == "fp8_e5m2":
            if _is_hip:  # Using natively supported format
                self.kv_cache_dtype = torch.float8_e5m2fnuz
            else:
                self.kv_cache_dtype = torch.float8_e5m2
        elif self.server_args.kv_cache_dtype == "fp8_e4m3":
            if is_cuda():
                self.kv_cache_dtype = torch.float8_e4m3fn
        else:
            raise ValueError(
                f"Unsupported kv_cache_dtype: {self.server_args.kv_cache_dtype}."
            )

        self.max_total_num_tokens = self.profile_max_num_token(total_gpu_memory)

        if max_num_reqs is None:
            max_num_reqs = min(
                max(
                    int(
                        self.max_total_num_tokens / self.model_config.context_len * 512
                    ),
                    2048,
                ),
                4096,
            )

        if SGLANG_CI_SMALL_KV_SIZE:
            self.max_total_num_tokens = int(SGLANG_CI_SMALL_KV_SIZE)

        if not self.spec_algorithm.is_none():
            if self.is_draft_worker:
                self.max_total_num_tokens = self.server_args.draft_runner_cache_size
                max_num_reqs = self.server_args.max_num_reqs
            else:
                # We are sharing the `token_to_kv_pool`, and both verify and draft tokens
                # can be concurrently allocated, so we should give a headroom for it.
                self.server_args.draft_runner_cache_size = (
                    self.max_total_num_tokens
                    # draft
                    + max_num_reqs
                    * self.server_args.speculative_num_steps
                    * self.server_args.speculative_eagle_topk
                    # verify
                    + max_num_reqs * self.server_args.speculative_num_draft_tokens
                    # buffer
                    + 100
                )
                # Target worker and draft worker shares the same indices for the
                # token_to_kv_pool, so we should make sure to match max_total_num_tokens.
                self.max_total_num_tokens = self.server_args.draft_runner_cache_size
                self.server_args.max_num_reqs = max_num_reqs

        if max_total_tokens is not None:
            if max_total_tokens > self.max_total_num_tokens:
                logging.warning(
                    f"max_total_tokens={max_total_tokens} is larger than the profiled value "
                    f"{self.max_total_num_tokens}. "
                    f"Use the profiled value instead."
                )
            self.max_total_num_tokens = min(self.max_total_num_tokens, max_total_tokens)

        self.max_total_num_tokens = (
            self.max_total_num_tokens
            // self.server_args.page_size
            * self.server_args.page_size
        )

        if self.max_total_num_tokens <= 0:
            raise RuntimeError(
                "Not enough memory. Please try to increase --mem-fraction-static."
            )

        if self.req_to_token_pool is None:
            self.req_to_token_pool = ReqToTokenPool(
                size=max_num_reqs + 1,
                max_context_len=self.model_config.context_len + 4,
                device=self.device,
                enable_memory_saver=self.server_args.enable_memory_saver,
            )
        else:
            # Draft worker shares req_to_token_pool with the target worker.
            assert self.is_draft_worker

        if self.use_mla_backend:
            self.token_to_kv_pool = MLATokenToKVPool(
                self.max_total_num_tokens,
                page_size=self.page_size,
                dtype=self.kv_cache_dtype,
                kv_lora_rank=self.model_config.kv_lora_rank,
                qk_rope_head_dim=self.model_config.qk_rope_head_dim,
                layer_num=(
                    self.model_config.num_hidden_layers
                    if not self.is_draft_worker
                    else self.model_config.hf_config.num_nextn_predict_layers
                ),  # PP is not compatible with mla backend
                device=self.device,
                enable_memory_saver=self.server_args.enable_memory_saver,
                start_layer=self.start_layer,
                end_layer=self.end_layer,
            )
        elif self.server_args.enable_double_sparsity:
            self.token_to_kv_pool = DoubleSparseTokenToKVPool(
                self.max_total_num_tokens,
                page_size=self.page_size,
                dtype=self.kv_cache_dtype,
                head_num=self.model_config.get_num_kv_heads(get_attention_tp_size()),
                head_dim=self.model_config.head_dim,
                layer_num=self.num_effective_layers,
                device=self.device,
                heavy_channel_num=self.server_args.ds_heavy_channel_num,
                enable_memory_saver=self.server_args.enable_memory_saver,
                start_layer=self.start_layer,
                end_layer=self.end_layer,
            )
        else:
            self.token_to_kv_pool = MHATokenToKVPool(
                self.max_total_num_tokens,
                page_size=self.page_size,
                dtype=self.kv_cache_dtype,
                head_num=self.model_config.get_num_kv_heads(get_attention_tp_size()),
                head_dim=self.model_config.head_dim,
                layer_num=self.num_effective_layers,
                device=self.device,
                enable_memory_saver=self.server_args.enable_memory_saver,
                start_layer=self.start_layer,
                end_layer=self.end_layer,
            )

        if self.token_to_kv_pool_allocator is None:
            if self.page_size == 1:
                self.token_to_kv_pool_allocator = TokenToKVPoolAllocator(
                    self.max_total_num_tokens,
                    dtype=self.kv_cache_dtype,
                    device=self.device,
                    kvcache=self.token_to_kv_pool,
                )
            else:
                self.token_to_kv_pool_allocator = PagedTokenToKVPoolAllocator(
                    self.max_total_num_tokens,
                    page_size=self.page_size,
                    dtype=self.kv_cache_dtype,
                    device=self.device,
                    kvcache=self.token_to_kv_pool,
                )
        else:
            assert self.is_draft_worker

        logger.info(
            f"Memory pool end. "
            f"avail mem={get_available_gpu_memory(self.device, self.gpu_id):.2f} GB"
        )

    def init_cublas(self):
        """We need to run a small matmul to init cublas. Otherwise, it will raise some errors later."""
        dtype = torch.float16
        device = "cuda"
        a = torch.ones((16, 16), dtype=dtype, device=device)
        b = torch.ones((16, 16), dtype=dtype, device=device)
        c = a @ b
        return c

    def init_attention_backend(self):
        if self.server_args.enable_two_batch_overlap:
            self.attn_backend = TboAttnBackend.init_new(self._get_attention_backend)
        else:
            self.attn_backend = self._get_attention_backend()

    def _get_attention_backend(self):
        """Init attention kernel backend."""
        self.decode_attention_backend_str = (
            self.server_args.decode_attention_backend
            if self.server_args.decode_attention_backend
            else self.server_args.attention_backend
        )
        self.prefill_attention_backend_str = (
            self.server_args.prefill_attention_backend
            if self.server_args.prefill_attention_backend
            else self.server_args.attention_backend
        )
        if self.decode_attention_backend_str != self.prefill_attention_backend_str:
            assert (
                self.server_args.speculative_algorithm is None
            ), "Currently HybridAttentionBackend does not support speculative decoding."
            from sglang.srt.layers.attention.hybrid_attn_backend import (
                HybridAttnBackend,
            )

            attn_backend = HybridAttnBackend(
                decode_backend=self._get_attention_backend_from_str(
                    self.decode_attention_backend_str
                ),
                prefill_backend=self._get_attention_backend_from_str(
                    self.prefill_attention_backend_str
                ),
            )
            logger.info(
                f"Using hybrid attention backend for decode and prefill: "
                f"decode_backend={self.decode_attention_backend_str}, "
                f"prefill_backend={self.prefill_attention_backend_str}."
            )
            logger.warning(
                f"Warning: Attention backend specified by --attention-backend or default backend might be overridden."
                f"The feature of hybrid attention backend is experimental and unstable. Please raise an issue if you encounter any problem."
            )
        else:
            attn_backend = self._get_attention_backend_from_str(
                self.server_args.attention_backend
            )

        global_server_args_dict.update(
            {
                "decode_attention_backend": self.decode_attention_backend_str,
                "prefill_attention_backend": self.prefill_attention_backend_str,
            }
        )
        return attn_backend

    def _get_attention_backend_from_str(self, backend_str: str):
        if backend_str == "flashinfer":
            if not self.use_mla_backend:
                from sglang.srt.layers.attention.flashinfer_backend import (
                    FlashInferAttnBackend,
                )

                # Init streams
                if self.server_args.speculative_algorithm == "EAGLE":
                    if (
                        not hasattr(self, "plan_stream_for_flashinfer")
                        or not self.plan_stream_for_flashinfer
                    ):
                        self.plan_stream_for_flashinfer = torch.cuda.Stream()
                return FlashInferAttnBackend(self)
            else:
                from sglang.srt.layers.attention.flashinfer_mla_backend import (
                    FlashInferMLAAttnBackend,
                )

                return FlashInferMLAAttnBackend(self)
        elif backend_str == "aiter":
            from sglang.srt.layers.attention.aiter_backend import AiterAttnBackend

            return AiterAttnBackend(self)
<<<<<<< HEAD
        elif backend_str == "triton":
            assert self.sliding_window_size is None, (
                "Window attention is not supported in the triton attention backend. "
                "Please use `--attention-backend flashinfer`."
            )
=======
        elif self.server_args.attention_backend == "triton":
>>>>>>> b581b225
            assert not self.model_config.is_encoder_decoder, (
                "Cross attention is not supported in the triton attention backend. "
                "Please use `--attention-backend flashinfer`."
            )
            if self.server_args.enable_double_sparsity:
                from sglang.srt.layers.attention.double_sparsity_backend import (
                    DoubleSparseAttnBackend,
                )

                return DoubleSparseAttnBackend(self)
            else:
                from sglang.srt.layers.attention.triton_backend import TritonAttnBackend

                return TritonAttnBackend(self)
        elif backend_str == "torch_native":
            from sglang.srt.layers.attention.torch_native_backend import (
                TorchNativeAttnBackend,
            )

            return TorchNativeAttnBackend(self)
        elif backend_str == "flashmla":
            from sglang.srt.layers.attention.flashmla_backend import FlashMLABackend

            return FlashMLABackend(self)
        elif backend_str == "fa3":
            assert (
                torch.cuda.get_device_capability()[0] == 8 and not self.use_mla_backend
            ) or torch.cuda.get_device_capability()[0] == 9, (
                "FlashAttention v3 Backend requires SM>=80 and SM<=90. "
                "Please use `--attention-backend flashinfer`."
            )
            from sglang.srt.layers.attention.flashattention_backend import (
                FlashAttentionBackend,
            )

            return FlashAttentionBackend(self)
        elif backend_str == "cutlass_mla":
            from sglang.srt.layers.attention.cutlass_mla_backend import (
                CutlassMLABackend,
            )

            return CutlassMLABackend(self)
        else:
            raise ValueError(f"Invalid attention backend: {backend_str}")

    def init_double_sparsity_channel_config(self, selected_channel):
        selected_channel = "." + selected_channel + "_proj"
        self.sorted_channels = []
        # load channel config
        with open(self.server_args.ds_channel_config_path, "r") as f:
            channel_config = json.load(f)

        for i in range(self.start_layer, self.end_layer):
            key = "model.layers." + str(i) + ".self_attn" + selected_channel
            self.sorted_channels.append(
                torch.tensor(channel_config[key])[
                    :, : self.server_args.ds_heavy_channel_num
                ]
                .contiguous()
                .cuda()
            )

    def init_cuda_graphs(self):
        """Capture cuda graphs."""
        self.cuda_graph_runner = None

        if not self.is_generation:
            # TODO: Currently, cuda graph only captures decode steps, which only exists for generation models
            return

        if self.server_args.disable_cuda_graph:
            return

        tic = time.perf_counter()
        before_mem = get_available_gpu_memory(self.device, self.gpu_id)
        logger.info(
            f"Capture cuda graph begin. This can take up to several minutes. avail mem={before_mem:.2f} GB"
        )
        self.cuda_graph_runner = CudaGraphRunner(self)
        after_mem = get_available_gpu_memory(self.device, self.gpu_id)
        logger.info(
            f"Capture cuda graph end. Time elapsed: {time.perf_counter() - tic:.2f} s. "
            f"mem usage={(before_mem - after_mem):.2f} GB. avail mem={after_mem:.2f} GB."
        )

    def apply_torch_tp(self):
        logger.info(f"Enabling torch tensor parallelism on {self.tp_size} devices.")
        from sglang.srt.model_parallel import tensor_parallel

        device_mesh = torch.distributed.init_device_mesh(self.device, (self.tp_size,))
        tensor_parallel(self.model, device_mesh)

    def forward_decode(
        self, forward_batch: ForwardBatch, pp_proxy_tensors=None
    ) -> LogitsProcessorOutput:
        self.attn_backend.init_forward_metadata(forward_batch)
        # FIXME: add pp_proxy_tensors arg to all models
        kwargs = {}
        if self.support_pp:
            kwargs["pp_proxy_tensors"] = pp_proxy_tensors
        return self.model.forward(
            forward_batch.input_ids,
            forward_batch.positions,
            forward_batch,
            **kwargs,
        )

    def forward_extend(
        self,
        forward_batch: ForwardBatch,
        skip_attn_backend_init: bool = False,
        pp_proxy_tensors=None,
    ) -> LogitsProcessorOutput:
        if not skip_attn_backend_init:
            self.attn_backend.init_forward_metadata(forward_batch)

        kwargs = {}
        if self.support_pp:
            kwargs["pp_proxy_tensors"] = pp_proxy_tensors
        if forward_batch.input_embeds is not None:
            kwargs["input_embeds"] = forward_batch.input_embeds.bfloat16()
        if not self.is_generation:
            kwargs["get_embedding"] = True
        return self.model.forward(
            forward_batch.input_ids,
            forward_batch.positions,
            forward_batch,
            **kwargs,
        )

    def forward_idle(
        self, forward_batch: ForwardBatch, pp_proxy_tensors=None
    ) -> LogitsProcessorOutput:
        kwargs = {}
        if self.support_pp:
            kwargs["pp_proxy_tensors"] = pp_proxy_tensors
        return self.model.forward(
            forward_batch.input_ids,
            forward_batch.positions,
            forward_batch,
            **kwargs,
        )

    def forward(
        self,
        forward_batch: ForwardBatch,
        skip_attn_backend_init: bool = False,
        pp_proxy_tensors: Optional[PPProxyTensors] = None,
    ) -> Tuple[Union[LogitsProcessorOutput, PPProxyTensors], bool]:
        self.forward_pass_id += 1

        with get_global_expert_distribution_recorder().with_forward_pass(
            self.forward_pass_id,
            forward_batch,
        ):
            output = self._forward_raw(
                forward_batch, skip_attn_backend_init, pp_proxy_tensors
            )

        if self.eplb_manager is not None:
            self.eplb_manager.on_forward_pass_end(self.forward_pass_id)

        return output

    def _forward_raw(
        self,
        forward_batch: ForwardBatch,
        skip_attn_backend_init: bool,
        pp_proxy_tensors: Optional[PPProxyTensors],
    ) -> Tuple[Union[LogitsProcessorOutput, PPProxyTensors], bool]:
        can_run_cuda_graph = bool(
            forward_batch.forward_mode.is_cuda_graph()
            and self.cuda_graph_runner
            and self.cuda_graph_runner.can_run(forward_batch)
        )
        if can_run_cuda_graph:
            ret = self.cuda_graph_runner.replay(
                forward_batch,
                skip_attn_backend_init=skip_attn_backend_init,
                pp_proxy_tensors=pp_proxy_tensors,
            )
        elif forward_batch.forward_mode.is_decode():
            ret = self.forward_decode(forward_batch, pp_proxy_tensors=pp_proxy_tensors)
        elif forward_batch.forward_mode.is_extend():
            ret = self.forward_extend(
                forward_batch,
                skip_attn_backend_init=skip_attn_backend_init,
                pp_proxy_tensors=pp_proxy_tensors,
            )
        elif forward_batch.forward_mode.is_idle():
            ret = self.forward_idle(forward_batch, pp_proxy_tensors=pp_proxy_tensors)
        else:
            raise ValueError(f"Invalid forward mode: {forward_batch.forward_mode}")

        return ret, can_run_cuda_graph

    def _preprocess_logits(
        self, logits_output: LogitsProcessorOutput, sampling_info: SamplingBatchInfo
    ):
        # Apply logit bias
        if sampling_info.sampling_info_done:
            # Overlap mode: the function update_regex_vocab_mask was executed
            # in process_batch_result of the last batch.
            if sampling_info.grammars:
                sampling_info.sampling_info_done.wait()
        else:
            # Normal mode: Put CPU-heavy tasks here. They will be overlapped with the forward pass.
            sampling_info.update_regex_vocab_mask()
        sampling_info.apply_logits_bias(logits_output.next_token_logits)

    def sample(
        self,
        logits_output: LogitsProcessorOutput,
        forward_batch: ForwardBatch,
    ) -> torch.Tensor:
        """Sample and compute logprobs and update logits_output.

        Args:
            logits_output: The logits output from the model forward
            forward_batch: The forward batch that generates logits_output

        Returns:
            A list of next_token_ids
        """
        # For duplex models with multiple output streams.
        if isinstance(logits_output, tuple):
            return torch.stack(
                [self.sample(values, forward_batch) for values in logits_output],
                axis=-1,
            )

        self._preprocess_logits(logits_output, forward_batch.sampling_info)

        # Sample the next tokens
        next_token_ids = self.sampler(
            logits_output,
            forward_batch.sampling_info,
            forward_batch.return_logprob,
            forward_batch.top_logprobs_nums,
            forward_batch.token_ids_logprobs,
        )
        return next_token_ids

    @property
    def model_is_mrope(self) -> bool:
        """Detect if the model has "mrope" rope_scaling type.
        mrope requires keep "rope_deltas" between prompt and decoding phases."""
        rope_scaling = getattr(self.model_config.hf_text_config, "rope_scaling", {})
        if rope_scaling is None:
            return False
        is_mrope_enabled = "mrope_section" in rope_scaling
        return is_mrope_enabled

    def save_remote_model(self, url: str):
        from sglang.srt.model_loader.loader import RemoteModelLoader

        logger.info(f"Saving model to {url}")
        RemoteModelLoader.save_model(self.model, self.model_config.model_path, url)

    def save_sharded_model(
        self, path: str, pattern: Optional[str] = None, max_size: Optional[int] = None
    ):
        from sglang.srt.model_loader.loader import ShardedStateLoader

        logger.info(
            f"Save sharded model to {path} with pattern {pattern} and max_size {max_size}"
        )
        ShardedStateLoader.save_model(self.model, path, pattern, max_size)


def _model_load_weights_direct(model, named_tensors: List[Tuple[str, torch.Tensor]]):
    params_dict = dict(model.named_parameters())
    for name, tensor in named_tensors:
        default_weight_loader(params_dict[name], tensor)


def _unwrap_tensor(tensor, tp_rank):
    if isinstance(tensor, LocalSerializedTensor):
        monkey_patch_torch_reductions()
        tensor = tensor.get(tp_rank)
    return tensor.to(torch.cuda.current_device())


@dataclass
class LocalSerializedTensor:
    """torch.Tensor that gets serialized by MultiprocessingSerializer (which only serializes a pointer and not the data).
    The i-th element in the list corresponds to i-th rank's GPU."""

    values: List[bytes]

    def get(self, rank: int):
        return MultiprocessingSerializer.deserialize(self.values[rank])<|MERGE_RESOLUTION|>--- conflicted
+++ resolved
@@ -1076,15 +1076,7 @@
             from sglang.srt.layers.attention.aiter_backend import AiterAttnBackend
 
             return AiterAttnBackend(self)
-<<<<<<< HEAD
         elif backend_str == "triton":
-            assert self.sliding_window_size is None, (
-                "Window attention is not supported in the triton attention backend. "
-                "Please use `--attention-backend flashinfer`."
-            )
-=======
-        elif self.server_args.attention_backend == "triton":
->>>>>>> b581b225
             assert not self.model_config.is_encoder_decoder, (
                 "Cross attention is not supported in the triton attention backend. "
                 "Please use `--attention-backend flashinfer`."
