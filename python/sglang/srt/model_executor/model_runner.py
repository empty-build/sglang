--- conflicted
+++ resolved
@@ -899,23 +899,16 @@
                     FlashInferAttnBackend,
                 )
 
-<<<<<<< HEAD
-            # Init streams
-            if self.server_args.speculative_algorithm == "EAGLE":
-                self.plan_stream_for_flashinfer = torch.cuda.Stream()
-            return FlashInferAttnBackend(self)
-=======
                 # Init streams
                 if self.server_args.speculative_algorithm == "EAGLE":
                     self.plan_stream_for_flashinfer = torch.cuda.Stream()
-                self.attn_backend = FlashInferAttnBackend(self)
+                return FlashInferAttnBackend(self)
             else:
                 from sglang.srt.layers.attention.flashinfer_mla_backend import (
                     FlashInferMLAAttnBackend,
                 )
 
-                self.attn_backend = FlashInferMLAAttnBackend(self)
->>>>>>> a0fc5bc1
+                return FlashInferMLAAttnBackend(self)
         elif self.server_args.attention_backend == "triton":
             assert self.sliding_window_size is None, (
                 "Window attention is not supported in the triton attention backend. "
@@ -940,17 +933,7 @@
                 TorchNativeAttnBackend,
             )
 
-<<<<<<< HEAD
             return TorchNativeAttnBackend(self)
-        elif self.server_args.attention_backend == "flashinfer_mla":
-            from sglang.srt.layers.attention.flashinfer_mla_backend import (
-                FlashInferMLAAttnBackend,
-            )
-
-            return FlashInferMLAAttnBackend(self)
-=======
-            self.attn_backend = TorchNativeAttnBackend(self)
->>>>>>> a0fc5bc1
         elif self.server_args.attention_backend == "flashmla":
             from sglang.srt.layers.attention.flashmla_backend import FlashMLABackend
 
